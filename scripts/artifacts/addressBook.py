--- conflicted
+++ resolved
@@ -15,18 +15,10 @@
     }
 }
 
-<<<<<<< HEAD
-
-import os
-
-from scripts.artifact_report import ArtifactHtmlReport
-from scripts.ilapfuncs import attach_sqlite_db_readonly, logfunc, tsv, timeline, open_sqlite_db_readonly, convert_ts_human_to_utc, convert_utc_human_to_timezone, get_birthdate
-from base64 import b64encode
-=======
 import inspect
-from scripts.ilapfuncs import artifact_processor, get_file_path, get_sqlite_db_records, check_in_embedded_media, \
+from scripts.ilapfuncs import artifact_processor, get_file_path, \
+    get_sqlite_db_records, attach_sqlite_db_readonly, check_in_embedded_media, \
     convert_cocoa_core_data_ts_to_utc, get_birthdate
->>>>>>> 35c4a362
 
 
 def clean_label(data):
@@ -50,17 +42,9 @@
     data_list = []
     artifact_info = inspect.stack()[0]
     
-    attach_query = '''ATTACH DATABASE "file:''' + address_book_images_db + '''?mode=ro" AS ABI '''
-    
-<<<<<<< HEAD
     attach_query = attach_sqlite_db_readonly(address_book_images_db, 'ABI')
-    cursor.execute(attach_query)
-
-    cursor.execute('''SELECT    
-=======
     query = '''
     SELECT    
->>>>>>> 35c4a362
     ABPerson.ROWID,
     ABPerson.CreationDate,
     (SELECT ABI.ABThumbnailImage.data
