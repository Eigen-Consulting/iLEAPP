--- conflicted
+++ resolved
@@ -174,11 +174,7 @@
 
 from packaging import version
 from scripts.builds_ids import OS_build, device_id
-<<<<<<< HEAD
-from scripts.ilapfuncs import artifact_processor, open_sqlite_db_readonly, convert_ts_human_to_timezone_offset, logfunc
-=======
 from scripts.ilapfuncs import artifact_processor, open_sqlite_db_readonly, attach_sqlite_db_readonly, convert_ts_human_to_timezone_offset
->>>>>>> 1abc2b91
 
 
 @artifact_processor
@@ -191,23 +187,17 @@
 
     for file_found in files_found:
         if file_found.endswith('healthdb_secure.sqlite'):
-            healthdb_secure = file_found
-        elif file_found.endswith('healthdb.sqlite'):
-            healthdb = file_found
-            if str(healthdb).startswith('\\\\?\\') or str(path).startswith('\\\\?\\UNC\\'):
-                healthdb = healthdb[4:]
+           healthdb_secure = file_found
+        if file_found.endswith('healthdb.sqlite'):
+           healthdb = file_found
         else:
             continue
     
     with open_sqlite_db_readonly(healthdb_secure) as db:
         cursor = db.cursor()
 
-<<<<<<< HEAD
-        cursor.execute(f'ATTACH DATABASE "file:/{healthdb}?mode=ro" AS healthdb;')
-=======
         attach_query = attach_sqlite_db_readonly(healthdb, 'healthdb')
         cursor.execute(attach_query)
->>>>>>> 1abc2b91
 
         activity_types = '''
             WHEN 1 THEN "AMERICAN FOOTBALL"
@@ -428,8 +418,6 @@
                 row[10], row[11], row[12], row[13], row[14], celcius_temp, row[15], row[16], row[17], row[18], 
                 row[19], row[20], hardware, row[22], software_version, row[24], added_timestamp)
                 )
-                
-    db.close()
 
     data_headers = (
         ('Start Timestamp', 'datetime'), ('End Timestamp', 'datetime'), 'Type', 'Total Time Duration', 'Duration', 'Distance (in KM)', 
@@ -448,23 +436,17 @@
 
     for file_found in files_found:
         if file_found.endswith('healthdb_secure.sqlite'):
-            healthdb_secure = file_found
-        elif file_found.endswith('healthdb.sqlite'):
-            healthdb = file_found
-            if str(healthdb).startswith('\\\\?\\') or str(path).startswith('\\\\?\\UNC\\'):
-                healthdb = healthdb[4:]
+           healthdb_secure = file_found
+        if file_found.endswith('healthdb.sqlite'):
+           healthdb = file_found
         else:
             continue
     
     with open_sqlite_db_readonly(healthdb_secure) as db:
         cursor = db.cursor()
 
-<<<<<<< HEAD
-        cursor.execute(f'ATTACH DATABASE "file:/{healthdb}?mode=ro" AS healthdb;')
-=======
         attach_query = attach_sqlite_db_readonly(healthdb, 'healthdb')
         cursor.execute(attach_query)
->>>>>>> 1abc2b91
 
         cursor.execute('''
         SELECT data_provenances.ROWID AS 'Row ID', 
@@ -513,23 +495,17 @@
 
     for file_found in files_found:
         if file_found.endswith('healthdb_secure.sqlite'):
-            healthdb_secure = file_found
-        elif file_found.endswith('healthdb.sqlite'):
-            healthdb = file_found
-            if str(healthdb).startswith('\\\\?\\') or str(path).startswith('\\\\?\\UNC\\'):
-                healthdb = healthdb[4:]
+           healthdb_secure = file_found
+        if file_found.endswith('healthdb.sqlite'):
+           healthdb = file_found
         else:
             continue
     
     with open_sqlite_db_readonly(healthdb_secure) as db:
         cursor = db.cursor()
 
-<<<<<<< HEAD
-        cursor.execute(f'ATTACH DATABASE "file:/{healthdb}?mode=ro" AS healthdb;')
-=======
         attach_query = attach_sqlite_db_readonly(healthdb, 'healthdb')
         cursor.execute(attach_query)
->>>>>>> 1abc2b91
 
         cursor.execute('''
         Select
@@ -575,23 +551,17 @@
 
     for file_found in files_found:
         if file_found.endswith('healthdb_secure.sqlite'):
-            healthdb_secure = file_found
-        elif file_found.endswith('healthdb.sqlite'):
-            healthdb = file_found
-            if str(healthdb).startswith('\\\\?\\') or str(path).startswith('\\\\?\\UNC\\'):
-                healthdb = healthdb[4:]
+           healthdb_secure = file_found
+        if file_found.endswith('healthdb.sqlite'):
+           healthdb = file_found
         else:
             continue
     
     with open_sqlite_db_readonly(healthdb_secure) as db:
         cursor = db.cursor()
 
-<<<<<<< HEAD
-        cursor.execute(f'ATTACH DATABASE "file:/{healthdb}?mode=ro" AS healthdb;')
-=======
         attach_query = attach_sqlite_db_readonly(healthdb, 'healthdb')
         cursor.execute(attach_query)
->>>>>>> 1abc2b91
 
         cursor.execute('''
         SELECT datetime(samples.start_date+978307200,'unixepoch') AS "Start Date",
@@ -684,23 +654,17 @@
 
     for file_found in files_found:
         if file_found.endswith('healthdb_secure.sqlite'):
-            healthdb_secure = file_found
-        elif file_found.endswith('healthdb.sqlite'):
-            healthdb = file_found
-            if str(healthdb).startswith('\\\\?\\') or str(path).startswith('\\\\?\\UNC\\'):
-                healthdb = healthdb[4:]
+           healthdb_secure = file_found
+        if file_found.endswith('healthdb.sqlite'):
+           healthdb = file_found
         else:
             continue
     
     with open_sqlite_db_readonly(healthdb_secure) as db:
         cursor = db.cursor()
 
-<<<<<<< HEAD
-        cursor.execute(f'ATTACH DATABASE "file:/{healthdb}?mode=ro" AS healthdb;')
-=======
         attach_query = attach_sqlite_db_readonly(healthdb, 'healthdb')
         cursor.execute(attach_query)
->>>>>>> 1abc2b91
 
         cursor.execute('''
         SELECT datetime(samples.start_date+978307200,'unixepoch') AS 'Start Date',
