--- conflicted
+++ resolved
@@ -27,158 +27,9 @@
     }
 }
 
-<<<<<<< HEAD
-from os.path import basename, dirname
-from scripts.artifact_report import ArtifactHtmlReport
-from scripts.ilapfuncs import logfunc, tsv, timeline, open_sqlite_db_readonly, media_to_html, does_table_exist_in_db, convert_ts_human_to_utc, convert_utc_human_to_timezone
-
-
-def get_voicemail(files_found, report_folder, seeker, wrap_text, timezone_offset):
-
-    files_found = [file for file in files_found 
-                   if basename(dirname(file)) == "Voicemail"]
-
-    for file_found in files_found:
-        if file_found.endswith('voicemail.db'):
-            voicemail_db = str(file_found)
-
-            db = open_sqlite_db_readonly(voicemail_db)
-            cursor = db.cursor()
-
-            table_map_exists = does_table_exist_in_db(voicemail_db, 'map')
-
-            if table_map_exists:
-                db_query = '''
-                    SELECT datetime(voicemail.date, 'unixepoch') AS 'Date and time',
-                    voicemail.sender,
-                    voicemail.receiver,
-                    map.account AS 'ICCID receiver',
-                    strftime('%H:%M:%S', voicemail.duration, 'unixepoch') AS 'Duration',
-                    voicemail.ROWID
-                    FROM voicemail
-                    LEFT OUTER JOIN map ON voicemail.label = map.label
-                    WHERE voicemail.trashed_date = 0 AND voicemail.flags != 75
-                '''
-                data_headers = ('Date and time', 'Sender', 'Receiver', 'ICCID receiver', 'Duration', 'Audio File')
-            else:
-                db_query = '''
-                    SELECT datetime(voicemail.date, 'unixepoch') AS 'Date and time',
-                    voicemail.sender,
-                    voicemail.callback_num,
-                    strftime('%H:%M:%S', voicemail.duration, 'unixepoch') AS 'Duration',
-                    voicemail.ROWID
-                    FROM voicemail
-                    WHERE voicemail.trashed_date = 0 AND voicemail.flags != 75
-                '''
-                data_headers = ('Date and time', 'Sender', 'Callback Number', 'Duration', 'Audio File')
-
-            cursor.execute(db_query)
-
-            all_rows = cursor.fetchall()
-            usageentries = len(all_rows)
-            if usageentries > 0:
-                data_list = []
-                for row in all_rows:
-                    timestamp = convert_ts_human_to_utc(row[0])
-                    timestamp = convert_utc_human_to_timezone(timestamp,timezone_offset)        
-                    audio_file = f'{row[-1]}.amr'
-                    audio_tag = media_to_html(audio_file, files_found, report_folder)
-                    if table_map_exists:
-                        data_list.append(
-                            (timestamp, row[1], row[2], row[3], row[4], audio_tag))
-                    else:
-                        data_list.append(
-                            (timestamp, row[1], row[2], row[3], audio_tag))
-
-                report = ArtifactHtmlReport('Voicemail')
-                report.start_artifact_report(report_folder, 'Voicemail')
-                report.add_script()
-                report.write_artifact_data_table(data_headers, data_list, dirname(file_found), html_no_escape=['Audio File'])
-                report.end_artifact_report()
-
-                tsvname = 'Voicemail'
-                tsv(report_folder, data_headers, data_list, tsvname)
-
-                tlactivity = 'Voicemail'
-                timeline(report_folder, tlactivity, data_list, data_headers)
-
-            else:
-                logfunc('No voicemail found')
-
-
-            # Deleted Voicemail
-
-            if table_map_exists:
-                db_query = '''
-                    SELECT datetime(voicemail.date, 'unixepoch') AS 'Date and time',
-                    voicemail.sender,
-                    voicemail.receiver,
-                    map.account AS 'ICCID receiver',
-                    strftime('%H:%M:%S', voicemail.duration, 'unixepoch') AS 'Duration',
-                    CASE voicemail.trashed_date
-                    WHEN 0 THEN ""
-                    ELSE datetime('2001-01-01', voicemail.trashed_date || ' seconds')
-                    END AS 'Trashed date',
-                    voicemail.ROWID
-                    FROM voicemail
-                    LEFT OUTER JOIN map ON voicemail.label = map.label
-                    WHERE voicemail.trashed_date != 0 OR voicemail.flags = 75
-                '''
-                data_headers = ('Date and time', 'Sender', 'Receiver', 'ICCID receiver', 'Duration', 'Trashed date', 'Audio File')
-            else:
-                db_query = '''
-                    SELECT datetime(voicemail.date, 'unixepoch') AS 'Date and time',
-                    voicemail.sender,
-                    voicemail.callback_num,
-                    strftime('%H:%M:%S', voicemail.duration, 'unixepoch') AS 'Duration',
-                    CASE voicemail.trashed_date
-                    WHEN 0 THEN ""
-                    ELSE datetime('2001-01-01', voicemail.trashed_date || ' seconds')
-                    END AS 'Trashed date',
-                    voicemail.ROWID
-                    FROM voicemail
-                    WHERE voicemail.trashed_date = 0 AND voicemail.flags != 75
-                '''
-                data_headers = ('Date and time', 'Sender', 'Callback Number', 'Duration', 'Trashed date', 'Audio File')
-
-            cursor.execute(db_query)
-
-            all_rows = cursor.fetchall()
-            usageentries = len(all_rows)
-            if usageentries > 0:
-                data_list = []
-                for row in all_rows:
-                    timestamp = convert_ts_human_to_utc(row[0])
-                    timestamp = convert_utc_human_to_timezone(timestamp,timezone_offset)        
-                    audio_file = f'{row[-1]}.amr'
-                    audio_tag = media_to_html(audio_file, files_found, report_folder)
-                    if table_map_exists:
-                        data_list.append(
-                            (timestamp, row[1], row[2], row[3], row[4], row[5], audio_tag))
-                    else:
-                        data_list.append(
-                            (timestamp, row[1], row[2], row[3], row[4], audio_tag))
-
-                report = ArtifactHtmlReport('Deleted voicemail')
-                report.start_artifact_report(report_folder, 'Deleted voicemail')
-                report.add_script()
-                report.write_artifact_data_table(data_headers, data_list, dirname(file_found), html_no_escape=['Audio File'])
-                report.end_artifact_report()
-
-                tsvname = 'Deleted voicemail'
-                tsv(report_folder, data_headers, data_list, tsvname)
-
-                tlactivity = 'Deleted voicemail'
-                timeline(report_folder, tlactivity, data_list, data_headers)
-
-            else:
-                logfunc('No deleted voicemail found')
-            
-            db.close()
-=======
 import inspect
 from scripts.ilapfuncs import artifact_processor, \
-    get_file_path, does_table_exist, get_sqlite_db_records, check_in_media, \
+    get_file_path, does_table_exist_in_db, get_sqlite_db_records, check_in_media, \
     convert_unix_ts_to_utc, convert_cocoa_core_data_ts_to_utc
 
 @artifact_processor
@@ -204,7 +55,7 @@
         ('Date and time', 'datetime'), ('Sender', 'phonenumber'), ('Receiver', 'phonenumber'), 
         'ICCID receiver', 'Duration', ('Audio File', 'media'))
     
-    table_map_exists = does_table_exist(db_file, 'map')
+    table_map_exists = does_table_exist_in_db(db_file, 'map')
 
     if not table_map_exists:
         query = '''
@@ -264,7 +115,7 @@
         ('Date and time', 'datetime'), ('Sender', 'phonenumber'), ('Receiver', 'phonenumber'), 
         'ICCID receiver', 'Duration', ('Trashed date', 'datetime'), ('Audio File', 'media'))
 
-    table_map_exists = does_table_exist(db_file, 'map')
+    table_map_exists = does_table_exist_in_db(db_file, 'map')
 
     if not table_map_exists:
         query = '''
@@ -301,5 +152,4 @@
             data_list.append(
                 (timestamp, record[1], record[2], record[3], trashed_date, media_item.id))
 
-    return data_headers, data_list, db_file
->>>>>>> 35c4a362
+    return data_headers, data_list, db_file