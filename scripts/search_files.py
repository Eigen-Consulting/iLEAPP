<<<<<<< HEAD
import time as timex
import fnmatch
import os
import tarfile
import hashlib

from pathlib import Path
from scripts.ilapfuncs import *
from shutil import copyfile
from zipfile import ZipFile

from fnmatch import _compile_pattern
from functools import lru_cache

from scripts.builds_ids import get_root_path_from_domain
normcase = lru_cache(maxsize=None)(os.path.normcase)

class FileSeekerBase:
    # This is an abstract base class
    def search(self, filepattern_to_search, return_on_first_hit=False):
        '''Returns a list of paths for files/folders that matched'''
        pass

    def cleanup(self):
        '''close any open handles'''
        pass

class FileSeekerDir(FileSeekerBase):
    def __init__(self, directory):
        FileSeekerBase.__init__(self)
        self.directory = directory
        self._all_files = []
        logfunc('Building files listing...')
        self.build_files_list(directory)
        logfunc(f'File listing complete - {len(self._all_files)} files')
        self.searched = {}

    def build_files_list(self, directory):
        '''Populates all paths in directory into _all_files'''
        try:
            files_list = os.scandir(directory)
            for item in files_list:
                self._all_files.append(item.path)
                if item.is_dir(follow_symlinks=False):
                    self.build_files_list(item.path)
        except Exception as ex:
            logfunc(f'Error reading {directory} ' + str(ex))

    def search(self, filepattern, return_on_first_hit=False):
        pat = _compile_pattern( normcase(filepattern) )
        root = normcase("root/")
        if return_on_first_hit:
            for item in self._all_files:
                if pat( root + normcase(item) ) is not None:
                    self.searched[filepattern] = [item]
                    return [item]
            self.searched[filepattern] = []
            return []
        pathlist = []
        for item in self._all_files:
            if pat( root + normcase(item) ) is not None:
                pathlist.append(item)
        self.searched[filepattern] = pathlist
        return pathlist

class FileSeekerItunes(FileSeekerBase):
    def __init__(self, directory, temp_folder):
        FileSeekerBase.__init__(self)
        self.directory = directory
        self._all_files = {}
        self.temp_folder = temp_folder
        logfunc('Building files listing...')
        if os.path.exists(os.path.join(directory, "Manifest.db")):
            self.build_files_list_from_manifest_db(directory)
            self.backup_type = "Manifest.db"
        elif os.path.exists(os.path.join(directory, "Manifest.mbdb")):
            self.build_files_list_from_manifest_mbdb(directory)
            self.backup_type = "Manifest.mbdb"
        logfunc(f'File listing complete - {len(self._all_files)} files')
        self.searched = {}
        self.copied = set()
    
    def build_files_list_from_manifest_db(self, directory):
        '''Populates paths from Manifest.db files into _all_files'''
        try: 
            db = open_sqlite_db_readonly(os.path.join(directory, "Manifest.db"))
            cursor = db.cursor()
            cursor.execute(
                """
                SELECT
                fileID,
                domain,
                relativePath
                FROM
                Files
                WHERE
                flags=1
                """
            )
            all_rows = cursor.fetchall()
            for row in all_rows:
                hash_filename = row[0]
                domain = row[1]
                root_path = get_root_path_from_domain(domain)
                relative_path = row[2]
                full_path = os.path.join(root_path, relative_path)
                self._all_files[full_path] = hash_filename
            db.close()
        except Exception as ex:
            logfunc(f'Error opening Manifest.db from {directory}, ' + str(ex))
            raise ex

    def build_files_list_from_manifest_mbdb(self, directory):
        '''Populates paths from Manifest.mbdb files into _all_files'''
        def getint(data, offset, intsize):
            """Retrieve an integer (big-endian) and new offset from the current offset"""
            value = 0
            while intsize > 0:
                value = (value<<8) + data[offset]
                offset = offset + 1
                intsize = intsize - 1
            return value, offset
        
        def getstring(data, offset, bin=False):
            """Retrieve a string and new offset from the current offset into the data"""
            if chr(data[offset]) == chr(0xFF) and chr(data[offset+1]) == chr(0xFF):
                return '', offset+2 # Blank string
            length, offset = getint(data, offset, 2) # 2-byte length
            value = "" if bin else data[offset:offset+length].decode()
            return value, (offset + length)

        def process_mbdb_file(directory):
            files = list()
            with open(os.path.join(directory, "Manifest.mbdb"), 'rb') as f:
                data = f.read()
            if data[0:4].decode() != "mbdb": raise Exception("This does not look like an MBDB file")
            offset = 4
            offset = offset + 2 # value x05 x00, not sure what this is
            while offset < len(data):
                domain, offset = getstring(data, offset)
                filename, offset = getstring(data, offset)
                _, offset = getstring(data, offset, True)
                _, offset = getstring(data, offset, True)
                _, offset = getstring(data, offset, True)
                _, offset = getint(data, offset, 2)
                _, offset = getint(data, offset, 4)
                _, offset = getint(data, offset, 4)
                _, offset = getint(data, offset, 4)
                _, offset = getint(data, offset, 4)
                _, offset = getint(data, offset, 4)
                _, offset = getint(data, offset, 4)
                _, offset = getint(data, offset, 4)
                _, offset = getint(data, offset, 8)
                _, offset = getint(data, offset, 1)
                numprops, offset = getint(data, offset, 1)
                for ii in range(numprops):
                    _, offset = getstring(data, offset, True)
                    _, offset = getstring(data, offset, True)
                hash_filename = hashlib.sha1(f"{domain}-{filename}".encode()).hexdigest()
                files.append((hash_filename,domain,filename))
            return files

        try: 
            all_rows = process_mbdb_file(directory)
            for row in all_rows:
                hash_filename = row[0]
                domain = row[1]
                root_path = get_root_path_from_domain(domain)
                relative_path = row[2]
                full_path = os.path.join(root_path, relative_path)
                self._all_files[full_path] = hash_filename
        except Exception as ex:
            logfunc(f'Error opening Manifest.mbdb from {directory}, ' + str(ex))
            raise ex

    def search(self, filepattern, return_on_first_hit=False):
        pathlist = []
        matching_keys = fnmatch.filter(self._all_files, filepattern)
        for relative_path in matching_keys:
            hash_filename = self._all_files[relative_path]
            if self.backup_type == "Manifest.db":
                original_location = os.path.join(self.directory, hash_filename[:2], hash_filename)
            else:
                original_location = os.path.join(self.directory, hash_filename)
            temp_location = os.path.join(self.temp_folder, sanitize_file_path(relative_path))
            if is_platform_windows():
                temp_location = temp_location.replace('/', '\\')
            if original_location not in self.copied:
                try:
                    os.makedirs(os.path.dirname(temp_location), exist_ok=True)
                    copyfile(original_location, temp_location)
                    self.copied.add(original_location)
                except Exception as ex:
                    logfunc(f'Could not copy {original_location} to {temp_location} ' + str(ex))
            pathlist.append(temp_location)
        self.searched[filepattern] = pathlist
        return pathlist


class FileSeekerTar(FileSeekerBase):
    def __init__(self, tar_file_path, temp_folder):
        FileSeekerBase.__init__(self)
        self.is_gzip = tar_file_path.lower().endswith('gz')
        mode ='r:gz' if self.is_gzip else 'r'
        self.tar_file = tarfile.open(tar_file_path, mode)
        self.temp_folder = temp_folder
        self.directory = temp_folder
        self.searched = {}
        self.copied = set()

    def search(self, filepattern, return_on_first_hit=False):
        pathlist = []
        pat = _compile_pattern( normcase(filepattern) )
        root = normcase("root/")
        for member in self.tar_file.getmembers():
            if pat( root + normcase(member.name) ) is not None:
                clean_name = sanitize_file_path(member.name)
                full_path = os.path.join(self.temp_folder, Path(clean_name))
                if member.name not in self.copied:
                    try:
                        if full_path not in self.copied:
                            if member.isdir():
                                os.makedirs(full_path, exist_ok=True)
                            else:
                                parent_dir = os.path.dirname(full_path)
                                if not os.path.exists(parent_dir):
                                    os.makedirs(parent_dir)
                                with open(full_path, "wb") as fout:
                                    fout.write(tarfile.ExFileObject(self.tar_file, member).read())
                                    fout.close()
                                    self.copied.add(member.name)
                                os.utime(full_path, (member.mtime, member.mtime))
                    except Exception as ex:
                        logfunc(f'Could not write file to filesystem, path was {member.name} ' + str(ex))
                pathlist.append(full_path)
        self.searched[filepattern] = pathlist
        return pathlist

    def cleanup(self):
        self.tar_file.close()

class FileSeekerZip(FileSeekerBase):
    def __init__(self, zip_file_path, temp_folder):
        FileSeekerBase.__init__(self)
        self.zip_file = ZipFile(zip_file_path)
        self.name_list = self.zip_file.namelist()
        self.temp_folder = temp_folder
        self.directory = temp_folder
        self.searched = {}
        self.copied = set()

    def search(self, filepattern, return_on_first_hit=False):
        pathlist = []
        pat = _compile_pattern( normcase(filepattern) )
        root = normcase("root/")
        for member in self.name_list:
            if member.startswith("__MACOSX"):
                continue
            if pat( root + normcase(member) ) is not None:
                if member not in self.copied:
                    try:
                        extracted_path = self.zip_file.extract(member, path=self.temp_folder) # already replaces illegal chars with _ when exporting
                        self.copied.add(member)
                        f = self.zip_file.getinfo(member)
                        date_time = f.date_time
                        date_time = timex.mktime(date_time + (0, 0, -1))
                        os.utime(extracted_path, (date_time, date_time))
                    except Exception as ex:
                        member = member.lstrip("/")
                        logfunc(f'Could not write file to filesystem, path was {member} ' + str(ex))
                if member.startswith("/"):
                    member = member[1:]
                filepath = os.path.join(self.temp_folder, member)
                if is_platform_windows():
                    filepath = filepath.replace('/', '\\')
                pathlist.append(filepath)
        self.searched[filepattern] = pathlist
        return pathlist

    def cleanup(self):
        self.zip_file.close()
        
=======
import time as timex
import fnmatch
import os
import tarfile
import hashlib

from pathlib import Path
from scripts.ilapfuncs import *
from shutil import copyfile
from zipfile import ZipFile

from fnmatch import _compile_pattern
from functools import lru_cache

from scripts.builds_ids import get_root_path_from_domain
normcase = lru_cache(maxsize=None)(os.path.normcase)

class FileSeekerBase:
    # This is an abstract base class
    def search(self, filepattern_to_search, return_on_first_hit=False):
        '''Returns a list of paths for files/folders that matched'''
        pass

    def cleanup(self):
        '''close any open handles'''
        pass

class FileSeekerDir(FileSeekerBase):
    def __init__(self, directory):
        FileSeekerBase.__init__(self)
        self.directory = directory
        self._all_files = []
        logfunc('Building files listing...')
        self.build_files_list(directory)
        logfunc(f'File listing complete - {len(self._all_files)} files')
        self.searched = {}

    def build_files_list(self, directory):
        '''Populates all paths in directory into _all_files'''
        try:
            files_list = os.scandir(directory)
            for item in files_list:
                self._all_files.append(item.path)
                if item.is_dir(follow_symlinks=False):
                    self.build_files_list(item.path)
        except Exception as ex:
            logfunc(f'Error reading {directory} ' + str(ex))

    def search(self, filepattern, return_on_first_hit=False):
        pat = _compile_pattern( normcase(filepattern) )
        root = normcase("root/")
        if return_on_first_hit:
            for item in self._all_files:
                if pat( root + normcase(item) ) is not None:
                    self.searched[filepattern] = [item]
                    return [item]
            self.searched[filepattern] = []
            return []
        pathlist = []
        for item in self._all_files:
            if pat( root + normcase(item) ) is not None:
                pathlist.append(item)
        self.searched[filepattern] = pathlist
        return pathlist

class FileSeekerItunes(FileSeekerBase):
    def __init__(self, directory, temp_folder):
        FileSeekerBase.__init__(self)
        self.directory = directory
        self._all_files = {}
        self.temp_folder = temp_folder
        logfunc('Building files listing...')
        if os.path.exists(os.path.join(directory, "Manifest.db")):
            self.build_files_list_from_manifest_db(directory)
            self.backup_type = "Manifest.db"
        elif os.path.exists(os.path.join(directory, "Manifest.mbdb")):
            self.build_files_list_from_manifest_mbdb(directory)
            self.backup_type = "Manifest.mbdb"
        logfunc(f'File listing complete - {len(self._all_files)} files')
        self.searched = {}
        self.copied = set()
    
    def build_files_list_from_manifest_db(self, directory):
        '''Populates paths from Manifest.db files into _all_files'''
        try: 
            db = open_sqlite_db_readonly(os.path.join(directory, "Manifest.db"))
            cursor = db.cursor()
            cursor.execute(
                """
                SELECT
                fileID,
                domain,
                relativePath
                FROM
                Files
                WHERE
                flags=1
                """
            )
            all_rows = cursor.fetchall()
            for row in all_rows:
                hash_filename = row[0]
                domain = row[1]
                root_path = get_root_path_from_domain(domain)
                relative_path = row[2]
                full_path = os.path.join(root_path, relative_path)
                self._all_files[full_path] = hash_filename
            db.close()
        except Exception as ex:
            logfunc(f'Error opening Manifest.db from {directory}, ' + str(ex))
            raise ex

    def build_files_list_from_manifest_mbdb(self, directory):
        '''Populates paths from Manifest.mbdb files into _all_files'''
        def getint(data, offset, intsize):
            """Retrieve an integer (big-endian) and new offset from the current offset"""
            value = 0
            while intsize > 0:
                value = (value<<8) + data[offset]
                offset = offset + 1
                intsize = intsize - 1
            return value, offset
        
        def getstring(data, offset, bin=False):
            """Retrieve a string and new offset from the current offset into the data"""
            if chr(data[offset]) == chr(0xFF) and chr(data[offset+1]) == chr(0xFF):
                return '', offset+2 # Blank string
            length, offset = getint(data, offset, 2) # 2-byte length
            value = "" if bin else data[offset:offset+length].decode()
            return value, (offset + length)

        def process_mbdb_file(directory):
            files = list()
            with open(os.path.join(directory, "Manifest.mbdb"), 'rb') as f:
                data = f.read()
            if data[0:4].decode() != "mbdb": raise Exception("This does not look like an MBDB file")
            offset = 4
            offset = offset + 2 # value x05 x00, not sure what this is
            while offset < len(data):
                domain, offset = getstring(data, offset)
                filename, offset = getstring(data, offset)
                _, offset = getstring(data, offset, True)
                _, offset = getstring(data, offset, True)
                _, offset = getstring(data, offset, True)
                _, offset = getint(data, offset, 2)
                _, offset = getint(data, offset, 4)
                _, offset = getint(data, offset, 4)
                _, offset = getint(data, offset, 4)
                _, offset = getint(data, offset, 4)
                _, offset = getint(data, offset, 4)
                _, offset = getint(data, offset, 4)
                _, offset = getint(data, offset, 4)
                _, offset = getint(data, offset, 8)
                _, offset = getint(data, offset, 1)
                numprops, offset = getint(data, offset, 1)
                for ii in range(numprops):
                    _, offset = getstring(data, offset, True)
                    _, offset = getstring(data, offset, True)
                hash_filename = hashlib.sha1(f"{domain}-{filename}".encode()).hexdigest()
                files.append((hash_filename,domain,filename))
            return files

        try: 
            all_rows = process_mbdb_file(directory)
            for row in all_rows:
                hash_filename = row[0]
                domain = row[1]
                root_path = get_root_path_from_domain(domain)
                relative_path = row[2]
                full_path = os.path.join(root_path, relative_path)
                self._all_files[full_path] = hash_filename
        except Exception as ex:
            logfunc(f'Error opening Manifest.mbdb from {directory}, ' + str(ex))
            raise ex

    def search(self, filepattern, return_on_first_hit=False):
        pathlist = []
        matching_keys = fnmatch.filter(self._all_files, filepattern)
        for relative_path in matching_keys:
            hash_filename = self._all_files[relative_path]
            if self.backup_type == "Manifest.db":
                original_location = os.path.join(self.directory, hash_filename[:2], hash_filename)
            else:
                original_location = os.path.join(self.directory, hash_filename)
            temp_location = os.path.join(self.temp_folder, sanitize_file_path(relative_path))
            if is_platform_windows():
                temp_location = temp_location.replace('/', '\\')
            if original_location not in self.copied:
                try:
                    os.makedirs(os.path.dirname(temp_location), exist_ok=True)
                    copyfile(original_location, temp_location)
                    self.copied.add(original_location)
                except Exception as ex:
                    logfunc(f'Could not copy {original_location} to {temp_location} ' + str(ex))
            pathlist.append(temp_location)
        self.searched[filepattern] = pathlist
        return pathlist


class FileSeekerTar(FileSeekerBase):
    def __init__(self, tar_file_path, temp_folder):
        FileSeekerBase.__init__(self)
        self.is_gzip = tar_file_path.lower().endswith('gz')
        mode ='r:gz' if self.is_gzip else 'r'
        self.tar_file = tarfile.open(tar_file_path, mode)
        self.temp_folder = temp_folder
        self.directory = temp_folder
        self.searched = {}
        self.copied = set()

    def search(self, filepattern, return_on_first_hit=False):
        pathlist = []
        pat = _compile_pattern( normcase(filepattern) )
        root = normcase("root/")
        for member in self.tar_file.getmembers():
            if pat( root + normcase(member.name) ) is not None:
                clean_name = sanitize_file_path(member.name)
                full_path = os.path.join(self.temp_folder, Path(clean_name))
                if member.name not in self.copied:
                    try:
                        if full_path not in self.copied:
                            if member.isdir():
                                os.makedirs(full_path, exist_ok=True)
                            else:
                                parent_dir = os.path.dirname(full_path)
                                if not os.path.exists(parent_dir):
                                    os.makedirs(parent_dir)
                                with open(full_path, "wb") as fout:
                                    fout.write(tarfile.ExFileObject(self.tar_file, member).read())
                                    fout.close()
                                    self.copied.add(member.name)
                                os.utime(full_path, (member.mtime, member.mtime))
                    except Exception as ex:
                        logfunc(f'Could not write file to filesystem, path was {member.name} ' + str(ex))
                pathlist.append(full_path)
        self.searched[filepattern] = pathlist
        return pathlist

    def cleanup(self):
        self.tar_file.close()

class FileSeekerZip(FileSeekerBase):
    def __init__(self, zip_file_path, temp_folder):
        FileSeekerBase.__init__(self)
        self.zip_file = ZipFile(zip_file_path)
        self.name_list = self.zip_file.namelist()
        self.temp_folder = temp_folder
        self.directory = temp_folder
        self.searched = {}
        self.copied = set()

    def search(self, filepattern, return_on_first_hit=False):
        pathlist = []
        pat = _compile_pattern( normcase(filepattern) )
        root = normcase("root/")
        for member in self.name_list:
            if member.startswith("__MACOSX"):
                continue
            if pat( root + normcase(member) ) is not None:
                if member not in self.copied:
                    try:
                        extracted_path = self.zip_file.extract(member, path=self.temp_folder) # already replaces illegal chars with _ when exporting
                        self.copied.add(member)
                        f = self.zip_file.getinfo(member)
                        date_time = f.date_time
                        date_time = timex.mktime(date_time + (0, 0, -1))
                        os.utime(extracted_path, (date_time, date_time))
                    except Exception as ex:
                        member = member.lstrip("/")
                        logfunc(f'Could not write file to filesystem, path was {member} ' + str(ex))
                if member.startswith("/"):
                    member = member[1:]
                filepath = os.path.join(self.temp_folder, member)
                if is_platform_windows():
                    filepath = filepath.replace('/', '\\')
                pathlist.append(filepath)
        self.searched[filepattern] = pathlist
        return pathlist

    def cleanup(self):
        self.zip_file.close()
        
>>>>>>> 5477918f
<|MERGE_RESOLUTION|>--- conflicted
+++ resolved
@@ -1,4 +1,3 @@
-<<<<<<< HEAD
 import time as timex
 import fnmatch
 import os
@@ -280,288 +279,4 @@
 
     def cleanup(self):
         self.zip_file.close()
-        
-=======
-import time as timex
-import fnmatch
-import os
-import tarfile
-import hashlib
-
-from pathlib import Path
-from scripts.ilapfuncs import *
-from shutil import copyfile
-from zipfile import ZipFile
-
-from fnmatch import _compile_pattern
-from functools import lru_cache
-
-from scripts.builds_ids import get_root_path_from_domain
-normcase = lru_cache(maxsize=None)(os.path.normcase)
-
-class FileSeekerBase:
-    # This is an abstract base class
-    def search(self, filepattern_to_search, return_on_first_hit=False):
-        '''Returns a list of paths for files/folders that matched'''
-        pass
-
-    def cleanup(self):
-        '''close any open handles'''
-        pass
-
-class FileSeekerDir(FileSeekerBase):
-    def __init__(self, directory):
-        FileSeekerBase.__init__(self)
-        self.directory = directory
-        self._all_files = []
-        logfunc('Building files listing...')
-        self.build_files_list(directory)
-        logfunc(f'File listing complete - {len(self._all_files)} files')
-        self.searched = {}
-
-    def build_files_list(self, directory):
-        '''Populates all paths in directory into _all_files'''
-        try:
-            files_list = os.scandir(directory)
-            for item in files_list:
-                self._all_files.append(item.path)
-                if item.is_dir(follow_symlinks=False):
-                    self.build_files_list(item.path)
-        except Exception as ex:
-            logfunc(f'Error reading {directory} ' + str(ex))
-
-    def search(self, filepattern, return_on_first_hit=False):
-        pat = _compile_pattern( normcase(filepattern) )
-        root = normcase("root/")
-        if return_on_first_hit:
-            for item in self._all_files:
-                if pat( root + normcase(item) ) is not None:
-                    self.searched[filepattern] = [item]
-                    return [item]
-            self.searched[filepattern] = []
-            return []
-        pathlist = []
-        for item in self._all_files:
-            if pat( root + normcase(item) ) is not None:
-                pathlist.append(item)
-        self.searched[filepattern] = pathlist
-        return pathlist
-
-class FileSeekerItunes(FileSeekerBase):
-    def __init__(self, directory, temp_folder):
-        FileSeekerBase.__init__(self)
-        self.directory = directory
-        self._all_files = {}
-        self.temp_folder = temp_folder
-        logfunc('Building files listing...')
-        if os.path.exists(os.path.join(directory, "Manifest.db")):
-            self.build_files_list_from_manifest_db(directory)
-            self.backup_type = "Manifest.db"
-        elif os.path.exists(os.path.join(directory, "Manifest.mbdb")):
-            self.build_files_list_from_manifest_mbdb(directory)
-            self.backup_type = "Manifest.mbdb"
-        logfunc(f'File listing complete - {len(self._all_files)} files')
-        self.searched = {}
-        self.copied = set()
-    
-    def build_files_list_from_manifest_db(self, directory):
-        '''Populates paths from Manifest.db files into _all_files'''
-        try: 
-            db = open_sqlite_db_readonly(os.path.join(directory, "Manifest.db"))
-            cursor = db.cursor()
-            cursor.execute(
-                """
-                SELECT
-                fileID,
-                domain,
-                relativePath
-                FROM
-                Files
-                WHERE
-                flags=1
-                """
-            )
-            all_rows = cursor.fetchall()
-            for row in all_rows:
-                hash_filename = row[0]
-                domain = row[1]
-                root_path = get_root_path_from_domain(domain)
-                relative_path = row[2]
-                full_path = os.path.join(root_path, relative_path)
-                self._all_files[full_path] = hash_filename
-            db.close()
-        except Exception as ex:
-            logfunc(f'Error opening Manifest.db from {directory}, ' + str(ex))
-            raise ex
-
-    def build_files_list_from_manifest_mbdb(self, directory):
-        '''Populates paths from Manifest.mbdb files into _all_files'''
-        def getint(data, offset, intsize):
-            """Retrieve an integer (big-endian) and new offset from the current offset"""
-            value = 0
-            while intsize > 0:
-                value = (value<<8) + data[offset]
-                offset = offset + 1
-                intsize = intsize - 1
-            return value, offset
-        
-        def getstring(data, offset, bin=False):
-            """Retrieve a string and new offset from the current offset into the data"""
-            if chr(data[offset]) == chr(0xFF) and chr(data[offset+1]) == chr(0xFF):
-                return '', offset+2 # Blank string
-            length, offset = getint(data, offset, 2) # 2-byte length
-            value = "" if bin else data[offset:offset+length].decode()
-            return value, (offset + length)
-
-        def process_mbdb_file(directory):
-            files = list()
-            with open(os.path.join(directory, "Manifest.mbdb"), 'rb') as f:
-                data = f.read()
-            if data[0:4].decode() != "mbdb": raise Exception("This does not look like an MBDB file")
-            offset = 4
-            offset = offset + 2 # value x05 x00, not sure what this is
-            while offset < len(data):
-                domain, offset = getstring(data, offset)
-                filename, offset = getstring(data, offset)
-                _, offset = getstring(data, offset, True)
-                _, offset = getstring(data, offset, True)
-                _, offset = getstring(data, offset, True)
-                _, offset = getint(data, offset, 2)
-                _, offset = getint(data, offset, 4)
-                _, offset = getint(data, offset, 4)
-                _, offset = getint(data, offset, 4)
-                _, offset = getint(data, offset, 4)
-                _, offset = getint(data, offset, 4)
-                _, offset = getint(data, offset, 4)
-                _, offset = getint(data, offset, 4)
-                _, offset = getint(data, offset, 8)
-                _, offset = getint(data, offset, 1)
-                numprops, offset = getint(data, offset, 1)
-                for ii in range(numprops):
-                    _, offset = getstring(data, offset, True)
-                    _, offset = getstring(data, offset, True)
-                hash_filename = hashlib.sha1(f"{domain}-{filename}".encode()).hexdigest()
-                files.append((hash_filename,domain,filename))
-            return files
-
-        try: 
-            all_rows = process_mbdb_file(directory)
-            for row in all_rows:
-                hash_filename = row[0]
-                domain = row[1]
-                root_path = get_root_path_from_domain(domain)
-                relative_path = row[2]
-                full_path = os.path.join(root_path, relative_path)
-                self._all_files[full_path] = hash_filename
-        except Exception as ex:
-            logfunc(f'Error opening Manifest.mbdb from {directory}, ' + str(ex))
-            raise ex
-
-    def search(self, filepattern, return_on_first_hit=False):
-        pathlist = []
-        matching_keys = fnmatch.filter(self._all_files, filepattern)
-        for relative_path in matching_keys:
-            hash_filename = self._all_files[relative_path]
-            if self.backup_type == "Manifest.db":
-                original_location = os.path.join(self.directory, hash_filename[:2], hash_filename)
-            else:
-                original_location = os.path.join(self.directory, hash_filename)
-            temp_location = os.path.join(self.temp_folder, sanitize_file_path(relative_path))
-            if is_platform_windows():
-                temp_location = temp_location.replace('/', '\\')
-            if original_location not in self.copied:
-                try:
-                    os.makedirs(os.path.dirname(temp_location), exist_ok=True)
-                    copyfile(original_location, temp_location)
-                    self.copied.add(original_location)
-                except Exception as ex:
-                    logfunc(f'Could not copy {original_location} to {temp_location} ' + str(ex))
-            pathlist.append(temp_location)
-        self.searched[filepattern] = pathlist
-        return pathlist
-
-
-class FileSeekerTar(FileSeekerBase):
-    def __init__(self, tar_file_path, temp_folder):
-        FileSeekerBase.__init__(self)
-        self.is_gzip = tar_file_path.lower().endswith('gz')
-        mode ='r:gz' if self.is_gzip else 'r'
-        self.tar_file = tarfile.open(tar_file_path, mode)
-        self.temp_folder = temp_folder
-        self.directory = temp_folder
-        self.searched = {}
-        self.copied = set()
-
-    def search(self, filepattern, return_on_first_hit=False):
-        pathlist = []
-        pat = _compile_pattern( normcase(filepattern) )
-        root = normcase("root/")
-        for member in self.tar_file.getmembers():
-            if pat( root + normcase(member.name) ) is not None:
-                clean_name = sanitize_file_path(member.name)
-                full_path = os.path.join(self.temp_folder, Path(clean_name))
-                if member.name not in self.copied:
-                    try:
-                        if full_path not in self.copied:
-                            if member.isdir():
-                                os.makedirs(full_path, exist_ok=True)
-                            else:
-                                parent_dir = os.path.dirname(full_path)
-                                if not os.path.exists(parent_dir):
-                                    os.makedirs(parent_dir)
-                                with open(full_path, "wb") as fout:
-                                    fout.write(tarfile.ExFileObject(self.tar_file, member).read())
-                                    fout.close()
-                                    self.copied.add(member.name)
-                                os.utime(full_path, (member.mtime, member.mtime))
-                    except Exception as ex:
-                        logfunc(f'Could not write file to filesystem, path was {member.name} ' + str(ex))
-                pathlist.append(full_path)
-        self.searched[filepattern] = pathlist
-        return pathlist
-
-    def cleanup(self):
-        self.tar_file.close()
-
-class FileSeekerZip(FileSeekerBase):
-    def __init__(self, zip_file_path, temp_folder):
-        FileSeekerBase.__init__(self)
-        self.zip_file = ZipFile(zip_file_path)
-        self.name_list = self.zip_file.namelist()
-        self.temp_folder = temp_folder
-        self.directory = temp_folder
-        self.searched = {}
-        self.copied = set()
-
-    def search(self, filepattern, return_on_first_hit=False):
-        pathlist = []
-        pat = _compile_pattern( normcase(filepattern) )
-        root = normcase("root/")
-        for member in self.name_list:
-            if member.startswith("__MACOSX"):
-                continue
-            if pat( root + normcase(member) ) is not None:
-                if member not in self.copied:
-                    try:
-                        extracted_path = self.zip_file.extract(member, path=self.temp_folder) # already replaces illegal chars with _ when exporting
-                        self.copied.add(member)
-                        f = self.zip_file.getinfo(member)
-                        date_time = f.date_time
-                        date_time = timex.mktime(date_time + (0, 0, -1))
-                        os.utime(extracted_path, (date_time, date_time))
-                    except Exception as ex:
-                        member = member.lstrip("/")
-                        logfunc(f'Could not write file to filesystem, path was {member} ' + str(ex))
-                if member.startswith("/"):
-                    member = member[1:]
-                filepath = os.path.join(self.temp_folder, member)
-                if is_platform_windows():
-                    filepath = filepath.replace('/', '\\')
-                pathlist.append(filepath)
-        self.searched[filepattern] = pathlist
-        return pathlist
-
-    def cleanup(self):
-        self.zip_file.close()
-        
->>>>>>> 5477918f
+        