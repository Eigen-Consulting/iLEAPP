import html
import os
import pathlib
import shutil
import sqlite3
import sys

from collections import OrderedDict
from scripts.html_parts import *
from scripts.ilapfuncs import logfunc
from scripts.version_info import aleapp_version, aleapp_contributors


def get_icon_name(category, artifact):
    ''' Returns the icon name from the feathericons collection. To add an icon type for 
        an artifact, select one of the types from ones listed @ feathericons.com
        If no icon is available, the alert triangle is returned as default icon.
    '''
    category = category.upper()
    artifact = artifact.upper()
    icon = 'alert-triangle'  # default (if not defined!)

    ## Please keep list below SORTED by category

    if category.find('ACCOUNT') >= 0:
        if artifact.find('AUTH') >= 0:
            icon = 'key'
        else:
            icon = 'user'
    elif category == 'ADDRESS BOOK':
        icon = 'book-open'
    elif category == 'ALARMS':
        icon = 'clock'
<<<<<<< HEAD
    elif category == 'TEXT INPUT MESSAGES':
        icon = 'message-square'
=======
    elif category == 'AIRTAGS':
        icon = 'map-pin'
>>>>>>> 4a261d83
    elif category == 'APPLE PODCASTS':
        icon = 'play-circle'
    elif category == 'APPLE WALLET':
        if artifact == 'TRANSACTIONS':
            icon = 'dollar-sign'
        if artifact == 'CARDS':
            icon = 'credit-card'
        if artifact == 'PASSES':
            icon = 'send'
    elif category == 'APP CONDUIT':
        icon = 'activity'
    elif category == 'PROTON MAIL':
        icon = 'mail'
    elif category == 'APP PERMISSIONS':
        icon = 'key'
    elif category == 'CARPLAY':
        icon = 'package'
    elif category == 'CASH APP':
        icon = 'credit-card'
    elif category == 'APP UPDATES':
        icon = 'codepen'
    elif category == 'APPLICATIONS':
        icon = 'grid'
    elif category == 'AGGREGATE DICTIONARY':
        icon = 'book'
    elif category == 'BLUETOOTH':
        icon = 'bluetooth'
    elif category == 'CALENDAR':
        icon = 'calendar'
    elif category == 'CALL HISTORY':
        icon = 'phone-call'
    elif category == 'CELLULAR WIRELESS':
        icon = 'bar-chart'
    elif category == 'CLOUDKIT':
        if artifact == 'PARTICIPANTS':
            icon = 'user'
        elif artifact == 'NOTE SHARING':
            icon = 'share-2'
    elif category == 'CONNECTED TO':
        icon = 'zap'
    elif category == 'COREDUET':
        if artifact == 'AIRPLANE MODE':
            icon = 'pause'
        if artifact == 'LOCK STATE':
            icon = 'lock'
        if artifact == 'PLUGGED IN':
            icon = 'battery-charging'
    elif category == 'DATA USAGE':
        icon = 'wifi'
    elif category == 'DEVICE INFO':
        if artifact == 'BUILD INFO':
            icon = 'terminal'
        elif artifact == 'IOS SYSTEM VERSION':
            icon = 'git-commit'
        elif artifact == 'PARTNER SETTINGS':
            icon = 'settings'
        elif artifact.find('SETTINGS_SECURE_') >= 0:
            icon = 'settings'
        else:
            icon = 'info'
    elif category == 'DHCP':
        icon = 'settings'
    elif category == 'DISCORD':
        if artifact == 'DISCORD MESSAGES':
            icon = 'message-square'
        if artifact == 'DISCORD ACCOUNT':
            icon = 'user'
        if artifact == 'DISCORD MANIFEST':
            icon = 'file-text'
    elif category == 'FACEBOOK MESSENGER':
        icon = 'facebook'
    elif category == 'FILES APP':
        icon = 'file-text'
    elif category == 'LOCATION SERVICES CONFIGURATIONS':
        icon = 'settings'
    elif category == 'GEOLOCATION':
        if artifact == 'APPLICATIONS':
            icon = 'grid'
        elif artifact == 'MAP TILE CACHE':
            icon = 'map'
        elif artifact == 'PD PLACE CACHE':
            icon = 'map-pin'
    elif category == 'GOOGLE DUO':
        if artifact == 'GOOGLE DUO - CALL HISTORY':
            icon = 'phone-call'
        if artifact == 'GOOGLE DUO - CONTACTS':
            icon = 'user'
        if artifact == 'GOOGLE DUO - CLIPS':
            icon = 'video'
    elif category == 'HEALTH DATA':
        icon = 'heart'
    elif category == 'ICLOUD SHARED ALBUMS':
        icon = 'cloud'
    elif category == 'IMO HD CHAT':
        if artifact == 'IMO HD CHAT - MESSAGES':
            icon = 'message-circle'
        if artifact == 'IMO HD CHAT - CONTACTS':
            icon = 'user'
    elif category == 'INSTALLED APPS':
        icon = 'package'
    elif category == 'INTERACTIONC':
        if artifact == 'CONTACTS':
            icon = 'user'
        elif artifact == 'ATTACHMENTS':
            icon = 'paperclip'
    elif category == 'IOS BUILD':
        icon = 'git-commit'
    elif category == 'IOS MAIL':
        icon = 'mail'
    elif category == 'IOS SCREENS':
        icon = 'maximize'
    elif category == 'KEYBOARD':
        if artifact == 'KEYBOARD DYNAMIC LEXICON':
            icon = 'type'
        elif artifact == 'KEYBOARD APPLICATION USAGE':
            icon = 'type'
    elif category == 'KIK':
        if artifact == 'KIK MESSAGES':
            icon = 'message-square'
        if artifact == 'KIK USERS':
            icon = 'user'
        if artifact == 'KIK MEDIA METADATA':
            icon = 'file-plus'
        if artifact == 'KIK PENDING UPLOADS':
            icon = 'upload'
    elif category == 'KNOWLEDGEC':
        if artifact == 'KNOWLEDGEC DEVICE LOCKED':
            icon = 'lock'
        elif artifact == 'KNOWLEDGEC PLUGGED IN':
            icon = 'battery-charging'
        elif artifact == 'KNOWLEDGEC BATTERY LEVEL':
            icon = 'battery'
        else:
            icon = 'activity'
    elif category == 'LOCATIONS':
        if artifact == 'APPLE MAPS SEARCH HISTORY':
            icon = 'search'
        else:
            icon = 'map-pin'
    elif category == 'MEDIA METADATA':
        icon = 'file-plus'
    elif category == 'MEDICAL ID':
        icon = 'thermometer'
    elif category == 'MOBILE ACTIVATION LOGS':
        icon = 'clipboard'
    elif category == 'MOBILE BACKUP':
        icon = 'save'
    elif category == 'MOBILE CONTAINER MANAGER':
        icon = 'save'
    elif category == 'MOBILE INSTALLATION LOGS':
        icon = 'clipboard'
    elif category == 'MOBILE SOFTWARE UPDATE':
        icon = 'refresh-cw'
    elif category == 'MEDIA LIBRARY':
        icon = 'play-circle'
    elif category == 'NOTES':
        icon = 'file-text'
    elif category == 'ICLOUD RETURNS':
        icon = 'cloud'
    elif category == 'ICLOUD SHARED ALBUMS':
        icon = 'cloud'
    elif category == 'DISCORD':
        if artifact == 'DISCORD MESSAGES':
            icon = 'message-square'
        if artifact == 'DISCORD ACCOUNT':
            icon = 'user'
        if artifact == 'DISCORD MANIFEST':
            icon = 'file-text'
    elif category == 'KIK':
        if artifact == 'KIK MESSAGES':
            icon = 'message-square'
    elif category == 'WIFI CONNECTIONS':
        icon = 'wifi'
    elif category == 'GEOLOCATION':
        if artifact == 'APPLICATIONS':
            icon = 'grid'
        elif artifact == 'MAP TILE CACHE':
            icon = 'map'
        elif artifact == 'PD PLACE CACHE':
            icon = 'map-pin'
    elif category == 'CLOUDKIT':
        if artifact == 'PARTICIPANTS':
            icon = 'user'
        elif artifact == 'NOTE SHARING':
            icon = 'share-2'
    elif category == 'APP PERMISSIONS':
        icon = 'key'
    elif category == 'NOTIFICATIONS':
        icon = 'bell'
    elif category == 'PHOTOS':
        icon = 'image'
    elif category == 'POWERLOG':
        icon = 'power'
    elif category == 'POWERLOG BACKUPS':
        icon = 'power'
    elif category == 'RECENT ACTIVITY':
        icon = 'activity'
    elif category == 'REMINDERS':
        icon = 'list'
    elif category == 'ROUTINED':
        icon = 'map'
    elif category == 'SAFARI BROWSER':
        icon = 'compass'
    elif category == 'SCREENTIME':
        icon = 'monitor'
    elif category == 'SCRIPT LOGS':
        icon = 'archive'
    elif category == 'SMS & IMESSAGE':
        icon = 'message-square'
    elif category == 'SQLITE JOURNALING':
        icon = 'book-open'
    elif category == 'USER DICTIONARY':
        icon = 'book'
    elif category == 'VOICE-RECORDINGS':
        icon = 'mic'
    elif category == 'VOICE-TRIGGERS':
        icon = 'mic'
    elif category == 'WIFI KNOWN NETWORKS':
        icon = 'wifi'
    elif category == 'ICLOUD QUICK LOOK':
        icon = 'file'
    elif category == 'TIKTOK':
        if artifact == 'TIKTOK MESSAGES':
            icon = 'message-square'
        if artifact == 'TIKTOK CONTACTS':
            icon = 'user'
    elif category == 'SLACK':
        if artifact == 'SLACK MESSAGES':
            icon = 'message-square'
        if artifact == 'SLACK USER DATA':
            icon = 'user'
        if artifact == 'SLACK ATTACHMENTS':
            icon = 'paperclip'
        if artifact == 'SLACK WORKSPACE DATA':
            icon = 'slack'
        if artifact == 'SLACK TEAM DATA':
            icon = 'slack'
        if artifact == 'SLACK CHANNEL DATA':
            icon = 'slack'
    elif category == 'MICROSOFT TEAMS - LOGS':
        if artifact == 'TEAMS LOCATIONS':
            icon = 'map-pin'
        if artifact == 'TEAMS MOTION':
            icon = 'move'
        if artifact == 'TEAMS STATE CHANGE':
            icon = 'truck'
        if artifact == 'TEAMS POWER LOG':
            icon = 'battery-charging'
        if artifact == 'TEAMS TIMEZONE':
            icon = 'clock'
    elif category == 'WHATSAPP':
        if artifact == 'WHATSAPP - MESSAGES':
            icon = 'message-square'
        if artifact == 'WHATSAPP - CONTACTS':
            icon = 'users'
    elif category == 'MICROSOFT TEAMS':
        if artifact == 'TEAMS MESSAGES':
            icon = 'message-square'
        if artifact == 'TEAMS CONTACT':
            icon = 'users'
        if artifact == 'TEAMS USER':
            icon = 'user'
        if artifact == 'TEAMS CALL LOGS':
            icon = 'phone'
        if artifact == 'TEAMS SHARED LOCATIONS':
            icon = 'map-pin'
    elif category == 'INSTAGRAM':
        if artifact == 'INSTAGRAM THREADS':
            icon = 'message-square'
        if artifact == 'INSTAGRAM THREADS CALLS':
            icon = 'phone'
    elif category == 'VENMO':
        icon = 'dollar-sign'            
    return icon


def generate_report(reportfolderbase, time_in_secs, time_HMS, extraction_type, image_input_path):
    control = None
    side_heading = \
        """<h6 class="sidebar-heading justify-content-between align-items-center px-3 mt-4 mb-1 text-muted">
        {0}
    </h6>
    """
    list_item = \
        """
    <li class="nav-item">
        <a class="nav-link {0}" href="{1}">
            <span data-feather="{2}"></span> {3}
        </a>
    </li>
    """
    # Populate the sidebar dynamic data (depends on data/files generated by parsers)
    # Start with the 'saved reports' (home) page link and then append elements
    nav_list_data = side_heading.format('Saved Reports') + list_item.format('', 'index.html', 'home', 'Report Home')
    # Get all files
    side_list = OrderedDict()  # { Category1 : [path1, path2, ..], Cat2:[..] } Dictionary containing paths as values, key=category

    for root, dirs, files in sorted(os.walk(reportfolderbase)):
        for file in files:
            if file.endswith(".temphtml"):
                fullpath = (os.path.join(root, file))
                head, tail = os.path.split(fullpath)
                p = pathlib.Path(fullpath)
                SectionHeader = (p.parts[-2])
                if SectionHeader == '_elements':
                    pass
                else:
                    if control == SectionHeader:
                        side_list[SectionHeader].append(fullpath)
                        icon = get_icon_name(SectionHeader, tail.replace(".temphtml", ""))
                        nav_list_data += list_item.format('', tail.replace(".temphtml", ".html"), icon,
                                                          tail.replace(".temphtml", ""))
                    else:
                        control = SectionHeader
                        side_list[SectionHeader] = []
                        side_list[SectionHeader].append(fullpath)
                        nav_list_data += side_heading.format(SectionHeader)
                        icon = get_icon_name(SectionHeader, tail.replace(".temphtml", ""))
                        nav_list_data += list_item.format('', tail.replace(".temphtml", ".html"), icon,
                                                          tail.replace(".temphtml", ""))

    # Now that we have all the file paths, start writing the files

    for category, path_list in side_list.items():
        for path in path_list:
            old_filename = os.path.basename(path)
            filename = old_filename.replace(".temphtml", ".html")
            # search for it in nav_list_data, then mark that one as 'active' tab
            active_nav_list_data = mark_item_active(nav_list_data, filename) + nav_bar_script
            artifact_data = get_file_content(path)

            # Now write out entire html page for artifact
            f = open(os.path.join(reportfolderbase, filename), 'w', encoding='utf8')
            artifact_data = insert_sidebar_code(artifact_data, active_nav_list_data, path)
            f.write(artifact_data)
            f.close()

            # Now delete .temphtml
            os.remove(path)
            # If dir is empty, delete it
            try:
                os.rmdir(os.path.dirname(path))
            except OSError:
                pass  # Perhaps it was not empty!

    # Create index.html's page content
    create_index_html(reportfolderbase, time_in_secs, time_HMS, extraction_type, image_input_path, nav_list_data)
    elements_folder = os.path.join(reportfolderbase, '_elements')
    os.mkdir(elements_folder)
    __location__ = os.path.dirname(os.path.abspath(__file__))

    def copy_no_perm(src, dst, *, follow_symlinks=True):
        if not os.path.isdir(dst):
            shutil.copyfile(src, dst)
        return dst

    try:
        shutil.copyfile(os.path.join(__location__, "logo.jpg"), os.path.join(elements_folder, "logo.jpg"))
        shutil.copyfile(os.path.join(__location__, "dashboard.css"), os.path.join(elements_folder, "dashboard.css"))
        shutil.copyfile(os.path.join(__location__, "feather.min.js"), os.path.join(elements_folder, "feather.min.js"))
        shutil.copyfile(os.path.join(__location__, "dark-mode.css"), os.path.join(elements_folder, "dark-mode.css"))
        shutil.copyfile(os.path.join(__location__, "dark-mode-switch.js"),
                        os.path.join(elements_folder, "dark-mode-switch.js"))
        shutil.copyfile(os.path.join(__location__, "chats.css"), os.path.join(elements_folder, "chats.css"))
        shutil.copytree(os.path.join(__location__, "MDB-Free_4.13.0"), os.path.join(elements_folder, 'MDB-Free_4.13.0'),
                        copy_function=copy_no_perm)
    except shutil.Error:
        print("shutil reported an error. Maybe due to recursive directory copying.")
        if os.path.exists(os.path.join(elements_folder, 'MDB-Free_4.13.0')):
            print("_elements folder seems fine. Probably nothing to worry about")


def get_file_content(path):
    f = open(path, 'r', encoding='utf8')
    data = f.read()
    f.close()
    return data


def create_index_html(reportfolderbase, time_in_secs, time_HMS, extraction_type, image_input_path, nav_list_data):
    '''Write out the index.html page to the report folder'''
    content = '<br />'
    content += """
    <div class="card bg-white" style="padding: 20px;">
        <h2 class="card-title">Case Information</h2>
    """  # CARD start

    case_list = [['Extraction location', image_input_path],
                 ['Extraction type', extraction_type],
                 ['Report directory', reportfolderbase],
                 ['Processing time', f'{time_HMS} (Total {time_in_secs} seconds)']]

    tab1_content = generate_key_val_table_without_headings('', case_list) + \
                   """         <p class="note note-primary mb-4">
                    All dates and times are in UTC unless noted otherwise!
                </p>
    """

    # Get script run log (this will be tab2)
    devinfo_files_path = os.path.join(reportfolderbase, 'Script Logs', 'DeviceInfo.html')
    tab2_content = get_file_content(devinfo_files_path)

    # Get script run log (this will be tab3)
    script_log_path = os.path.join(reportfolderbase, 'Script Logs', 'Screen Output.html')
    tab3_content = get_file_content(script_log_path)

    # Get processed files list (this will be tab3)
    processed_files_path = os.path.join(reportfolderbase, 'Script Logs', 'ProcessedFilesLog.html')
    tab4_content = get_file_content(processed_files_path)

    content += tabs_code.format(tab1_content, tab2_content, tab3_content, tab4_content)

    content += '</div>'  # CARD end

    authors_data = generate_authors_table_code(aleapp_contributors)
    credits_code = credits_block.format(authors_data)

    # WRITE INDEX.HTML LAST
    filename = 'index.html'
    page_title = 'iLEAPP Report'
    body_heading = 'iOS Logs Events And Protobuf Parser'
    body_description = 'iLEAPP is an open source project that aims to parse every known iOS artifact for the purpose of forensic analysis.'
    active_nav_list_data = mark_item_active(nav_list_data, filename) + nav_bar_script

    f = open(os.path.join(reportfolderbase, filename), 'w', encoding='utf8')
    f.write(page_header.format(page_title))
    f.write(body_start.format(f"iLEAPP {aleapp_version}"))
    f.write(body_sidebar_setup + active_nav_list_data + body_sidebar_trailer)
    f.write(body_main_header + body_main_data_title.format(body_heading, body_description))
    f.write(content)
    f.write(thank_you_note)
    f.write(credits_code)
    f.write(body_main_trailer + body_end + nav_bar_script_footer + page_footer)
    f.close()


def generate_authors_table_code(aleapp_contributors):
    authors_data = ''
    for author_name, blog, tweet_handle, git in aleapp_contributors:
        author_data = ''
        if blog:
            author_data += f'<a href="{blog}" target="_blank">{blog_icon}</a> &nbsp;\n'
        else:
            author_data += f'{blank_icon} &nbsp;\n'
        if tweet_handle:
            author_data += f'<a href="https://twitter.com/{tweet_handle}" target="_blank">{twitter_icon}</a> &nbsp;\n'
        else:
            author_data += f'{blank_icon} &nbsp;\n'
        if git:
            author_data += f'<a href="{git}" target="_blank">{github_icon}</a>\n'
        else:
            author_data += f'{blank_icon}'

        authors_data += individual_contributor.format(author_name, author_data)
    return authors_data


def generate_key_val_table_without_headings(title, data_list, html_escape=True, width="70%"):
    '''Returns the html code for a key-value table (2 cols) without col names'''
    code = ''
    if title:
        code += f'<h2>{title}</h2>'
    table_header_code = \
        """
        <div class="table-responsive">
            <table class="table table-bordered table-hover table-sm" width={}>
                <tbody>
    """
    table_footer_code = \
        """
                </tbody>
            </table>
        </div>
    """
    code += table_header_code.format(width)

    # Add the rows
    if html_escape:
        for row in data_list:
            code += '<tr>' + ''.join(('<td>{}</td>'.format(html.escape(str(x))) for x in row)) + '</tr>'
    else:
        for row in data_list:
            code += '<tr>' + ''.join(('<td>{}</td>'.format(str(x)) for x in row)) + '</tr>'

    # Add footer
    code += table_footer_code

    return code


def insert_sidebar_code(data, sidebar_code, filename):
    pos = data.find(body_sidebar_dynamic_data_placeholder)
    if pos < 0:
        logfunc(f'Error, could not find {body_sidebar_dynamic_data_placeholder} in file {filename}')
        return data
    else:
        ret = data[0: pos] + sidebar_code + data[pos + len(body_sidebar_dynamic_data_placeholder):]
        return ret


def mark_item_active(data, itemname):
    '''Finds itemname in data, then marks that node as active. Return value is changed data'''
    pos = data.find(f'" href="{itemname}"')
    if pos < 0:
        logfunc(f'Error, could not find {itemname} in {data}')
        return data
    else:
        ret = data[0: pos] + " active" + data[pos:]
        return ret
    
    
    
    <|MERGE_RESOLUTION|>--- conflicted
+++ resolved
@@ -31,13 +31,10 @@
         icon = 'book-open'
     elif category == 'ALARMS':
         icon = 'clock'
-<<<<<<< HEAD
     elif category == 'TEXT INPUT MESSAGES':
         icon = 'message-square'
-=======
     elif category == 'AIRTAGS':
         icon = 'map-pin'
->>>>>>> 4a261d83
     elif category == 'APPLE PODCASTS':
         icon = 'play-circle'
     elif category == 'APPLE WALLET':
