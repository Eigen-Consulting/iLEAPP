import html
import os
import pathlib
import shutil
import sqlite3
import sys

from collections import OrderedDict
from scripts.html_parts import *
from scripts.ilapfuncs import logfunc
from scripts.version_info import aleapp_version, aleapp_contributors


def get_icon_name(category, artifact):
    ''' Returns the icon name from the feathericons collection. To add an icon type for 
        an artifact, select one of the types from ones listed @ feathericons.com
        If no icon is available, the alert triangle is returned as default icon.
    '''
    category = category.upper()
    artifact = artifact.upper()
    icon = 'alert-triangle'  # default (if not defined!)

    ## Please keep list below SORTED by category

    if category.find('ACCOUNT') >= 0:
        if artifact.find('AUTH') >= 0:
            icon = 'key'
        else:
            icon = 'user'
    elif category == 'ADDRESS BOOK':
        icon = 'book-open'
    elif category == 'ALARMS':
        icon = 'clock'
    elif category == 'APPLE WALLET':
        icon = 'dollar-sign'
    elif category == 'APP CONDUIT':
        icon = 'activity'
    elif category == 'APP PERMISSIONS':
        icon = 'key'
    elif category == 'APP UPDATES':
        icon = 'codepen'
    elif category == 'APPLICATIONS':
        icon = 'grid'
    elif category == 'AGGREGATE DICTIONARY':
        icon = 'book'
    elif category == 'BLUETOOTH':
        icon = 'bluetooth'
    elif category == 'CALENDAR':
        icon = 'calendar'
    elif category == 'CALL LOGS':
        icon = 'phone'
    elif category == 'CELLULAR WIRELESS':
        icon = 'bar-chart'
    elif category == 'CLOUDKIT':
        if artifact == 'PARTICIPANTS':
            icon = 'user'
        elif artifact == 'NOTE SHARING':
            icon = 'share-2'
    elif category == 'CONNECTED TO':
        icon = 'zap'
    elif category == 'COREDUET':
        if artifact == 'AIRPLANE MODE':
            icon = 'pause'
        if artifact == 'LOCK STATE':
            icon = 'lock'
        if artifact == 'PLUGGED IN':
            icon = 'battery-charging'
    elif category == 'DATA USAGE':
        icon = 'wifi'
    elif category == 'DEVICE INFO':
        if artifact == 'BUILD INFO':
            icon = 'terminal'
        elif artifact == 'IOS SYSTEM VERSION':
            icon = 'git-commit'
        elif artifact == 'PARTNER SETTINGS':
            icon = 'settings'
        elif artifact.find('SETTINGS_SECURE_') >= 0:
            icon = 'settings'
        else:
            icon = 'info'
    elif category == 'DHCP':
        icon = 'settings'
    elif category == 'DISCORD':
        if artifact == 'DISCORD MESSAGES':
            icon = 'message-square'
        if artifact == 'DISCORD ACCOUNT':
            icon = 'user'
        if artifact == 'DISCORD MANIFEST':
            icon = 'file-text'
    elif category == 'FILES APP':
        icon = 'file-text'
    elif category == 'GEOLOCATION':
        if artifact == 'APPLICATIONS':
            icon = 'grid'
        elif artifact == 'MAP TILE CACHE':
            icon = 'map'
        elif artifact == 'PD PLACE CACHE':
            icon = 'map-pin'
    elif category == 'HEALTH DATA':
        icon = 'heart'
    elif category == 'ICLOUD SHARED ALBUMS':
        icon = 'cloud'
    elif category == 'INSTALLED APPS':
        icon = 'package'
    elif category == 'INTERACTIONC':
        if artifact == 'CONTACTS':
            icon = 'user'
        elif artifact == 'ATTACHMENTS':
            icon = 'paperclip'
    elif category == 'IOS BUILD':
        icon = 'git-commit'
    elif category == 'IOS MAIL':
        icon = 'mail'
    elif category == 'IOS SCREENS':
        icon = 'maximize'
    elif category == 'KEYBOARD DYNAMIC LEXICON':
        icon = 'type'
    elif category == 'KEYBOARD APPLICATION USAGE':
        icon = 'type'
    elif category == 'KIK':
        if artifact == 'KIK MESSAGES':
            icon = 'message-square'
    elif category == 'KNOWLEDGEC':
        if artifact == 'KNOWLEDGEC DEVICE LOCKED':
            icon = 'lock'
        elif artifact == 'KNOWLEDGEC PLUGGED IN':
            icon = 'battery-charging'
        elif artifact == 'KNOWLEDGEC BATTERY LEVEL':
            icon = 'battery'
        else:
            icon = 'activity'
    elif category == 'LOCATIONS':
        icon = 'map-pin'
    elif category == 'MEDIA METADATA':
        icon = 'file-plus'
    elif category == 'MEDICAL ID':
        icon = 'thermometer'
    elif category == 'MOBILE ACTIVATION LOGS':
        icon = 'clipboard'
    elif category == 'MOBILE BACKUP':
        icon = 'save'
    elif category == 'MOBILE CONTAINER MANAGER':
        icon = 'save'
    elif category == 'MOBILE INSTALLATION LOGS':
        icon = 'clipboard'
    elif category == 'MEDIA LIBRARY':
        icon = 'play-circle'
    elif category == 'NOTES':
        icon = 'file-text'
<<<<<<< HEAD
    elif category == 'ICLOUD RETURNS':
        icon = 'cloud'
    elif category == 'ICLOUD SHARED ALBUMS':
        icon = 'cloud'
    elif category == 'DISCORD':
        if artifact == 'DISCORD MESSAGES':
            icon = 'message-square'
        if artifact == 'DISCORD ACCOUNT':
            icon = 'user'
        if artifact == 'DISCORD MANIFEST':
            icon = 'file-text'
    elif category == 'KIK':
        if artifact == 'KIK MESSAGES':
            icon = 'message-square'
    elif category == 'WIFI CONNECTIONS':
        if artifact == 'ICLOUD WIFI NETWORKS':
            icon = 'wifi'
        elif artifact == 'WIFI':
            icon = 'wifi'
        elif artifact == 'WIFI PLIST':
            icon = 'save'
    elif category == 'GEOLOCATION':
        if artifact == 'APPLICATIONS':
            icon = 'grid'
        elif artifact == 'MAP TILE CACHE':
            icon = 'map'
        elif artifact == 'PD PLACE CACHE':
            icon = 'map-pin'
    elif category == 'CLOUDKIT':
        if artifact == 'PARTICIPANTS':
            icon = 'user'
        elif artifact == 'NOTE SHARING':
            icon = 'share-2'
    elif category == 'APPLE WALLET':
        icon = 'dollar-sign'
    elif category == 'APP PERMISSIONS':
        icon = 'key'
=======
    elif category == 'NOTIFICATIONS':
        icon = 'bell'
    elif category == 'PHOTOS':
        icon = 'image'
    elif category == 'POWERLOG':
        icon = 'power'
    elif category == 'POWERLOG BACKUPS':
        icon = 'power'
    elif category == 'RECENT ACTIVITY':
        icon = 'activity'
>>>>>>> 7ead28b9
    elif category == 'REMINDERS':
        icon = 'list'
    elif category == 'ROUTINED':
        icon = 'map'
    elif category == 'SAFARI BROWSER':
        icon = 'compass'
    elif category == 'SCREENTIME':
        icon = 'monitor'
    elif category == 'SCRIPT LOGS':
        icon = 'archive'
    elif category == 'SMS & IMESSAGE':
        icon = 'message-square'
    elif category == 'SQLITE JOURNALING':
        icon = 'book-open'
    elif category == 'USER DICTIONARY':
        icon = 'book'
    elif category == 'VOICE-RECORDINGS':
        icon = 'mic'
    elif category == 'VOICE-TRIGGERS':
        icon = 'mic'
    elif category == 'WIFI CONNECTIONS':
        icon = 'wifi'
    return icon


def generate_report(reportfolderbase, time_in_secs, time_HMS, extraction_type, image_input_path):
    control = None
    side_heading = \
        """<h6 class="sidebar-heading justify-content-between align-items-center px-3 mt-4 mb-1 text-muted">
        {0}
    </h6>
    """
    list_item = \
        """
    <li class="nav-item">
        <a class="nav-link {0}" href="{1}">
            <span data-feather="{2}"></span> {3}
        </a>
    </li>
    """
    # Populate the sidebar dynamic data (depends on data/files generated by parsers)
    # Start with the 'saved reports' (home) page link and then append elements
    nav_list_data = side_heading.format('Saved Reports') + list_item.format('', 'index.html', 'home', 'Report Home')
    # Get all files
    side_list = OrderedDict()  # { Category1 : [path1, path2, ..], Cat2:[..] } Dictionary containing paths as values, key=category

    for root, dirs, files in sorted(os.walk(reportfolderbase)):
        for file in files:
            if file.endswith(".temphtml"):
                fullpath = (os.path.join(root, file))
                head, tail = os.path.split(fullpath)
                p = pathlib.Path(fullpath)
                SectionHeader = (p.parts[-2])
                if SectionHeader == '_elements':
                    pass
                else:
                    if control == SectionHeader:
                        side_list[SectionHeader].append(fullpath)
                        icon = get_icon_name(SectionHeader, tail.replace(".temphtml", ""))
                        nav_list_data += list_item.format('', tail.replace(".temphtml", ".html"), icon,
                                                          tail.replace(".temphtml", ""))
                    else:
                        control = SectionHeader
                        side_list[SectionHeader] = []
                        side_list[SectionHeader].append(fullpath)
                        nav_list_data += side_heading.format(SectionHeader)
                        icon = get_icon_name(SectionHeader, tail.replace(".temphtml", ""))
                        nav_list_data += list_item.format('', tail.replace(".temphtml", ".html"), icon,
                                                          tail.replace(".temphtml", ""))

    # Now that we have all the file paths, start writing the files

    for category, path_list in side_list.items():
        for path in path_list:
            old_filename = os.path.basename(path)
            filename = old_filename.replace(".temphtml", ".html")
            # search for it in nav_list_data, then mark that one as 'active' tab
            active_nav_list_data = mark_item_active(nav_list_data, filename) + nav_bar_script
            artifact_data = get_file_content(path)

            # Now write out entire html page for artifact
            f = open(os.path.join(reportfolderbase, filename), 'w', encoding='utf8')
            artifact_data = insert_sidebar_code(artifact_data, active_nav_list_data, path)
            f.write(artifact_data)
            f.close()

            # Now delete .temphtml
            os.remove(path)
            # If dir is empty, delete it
            try:
                os.rmdir(os.path.dirname(path))
            except OSError:
                pass  # Perhaps it was not empty!

    # Create index.html's page content
    create_index_html(reportfolderbase, time_in_secs, time_HMS, extraction_type, image_input_path, nav_list_data)
    elements_folder = os.path.join(reportfolderbase, '_elements')
    os.mkdir(elements_folder)
    __location__ = os.path.dirname(os.path.abspath(__file__))

    def copy_no_perm(src, dst, *, follow_symlinks=True):
        if not os.path.isdir(dst):
            shutil.copyfile(src, dst)
        return dst

    try:
        shutil.copyfile(os.path.join(__location__, "logo.jpg"), os.path.join(elements_folder, "logo.jpg"))
        shutil.copyfile(os.path.join(__location__, "dashboard.css"), os.path.join(elements_folder, "dashboard.css"))
        shutil.copyfile(os.path.join(__location__, "feather.min.js"), os.path.join(elements_folder, "feather.min.js"))
        shutil.copyfile(os.path.join(__location__, "dark-mode.css"), os.path.join(elements_folder, "dark-mode.css"))
        shutil.copyfile(os.path.join(__location__, "dark-mode-switch.js"),
                        os.path.join(elements_folder, "dark-mode-switch.js"))
        shutil.copyfile(os.path.join(__location__, "chats.css"), os.path.join(elements_folder, "chats.css"))
        shutil.copytree(os.path.join(__location__, "MDB-Free_4.13.0"), os.path.join(elements_folder, 'MDB-Free_4.13.0'),
                        copy_function=copy_no_perm)
    except shutil.Error:
        print("shutil reported an error. Maybe due to recursive directory copying.")
        if os.path.exists(os.path.join(elements_folder, 'MDB-Free_4.13.0')):
            print("_elements folder seems fine. Probably nothing to worry about")


def get_file_content(path):
    f = open(path, 'r', encoding='utf8')
    data = f.read()
    f.close()
    return data


def create_index_html(reportfolderbase, time_in_secs, time_HMS, extraction_type, image_input_path, nav_list_data):
    '''Write out the index.html page to the report folder'''
    content = '<br />'
    content += """
    <div class="card bg-white" style="padding: 20px;">
        <h2 class="card-title">Case Information</h2>
    """  # CARD start

    case_list = [['Extraction location', image_input_path],
                 ['Extraction type', extraction_type],
                 ['Report directory', reportfolderbase],
                 ['Processing time', f'{time_HMS} (Total {time_in_secs} seconds)']]

    tab1_content = generate_key_val_table_without_headings('', case_list) + \
                   """         <p class="note note-primary mb-4">
                    All dates and times are in UTC unless noted otherwise!
                </p>
    """

    # Get script run log (this will be tab2)
    devinfo_files_path = os.path.join(reportfolderbase, 'Script Logs', 'DeviceInfo.html')
    tab2_content = get_file_content(devinfo_files_path)

    # Get script run log (this will be tab3)
    script_log_path = os.path.join(reportfolderbase, 'Script Logs', 'Screen Output.html')
    tab3_content = get_file_content(script_log_path)

    # Get processed files list (this will be tab3)
    processed_files_path = os.path.join(reportfolderbase, 'Script Logs', 'ProcessedFilesLog.html')
    tab4_content = get_file_content(processed_files_path)

    content += tabs_code.format(tab1_content, tab2_content, tab3_content, tab4_content)

    content += '</div>'  # CARD end

    authors_data = generate_authors_table_code(aleapp_contributors)
    credits_code = credits_block.format(authors_data)

    # WRITE INDEX.HTML LAST
    filename = 'index.html'
    page_title = 'iLEAPP Report'
    body_heading = 'iOS Logs Events And Protobuf Parser'
    body_description = 'iLEAPP is an open source project that aims to parse every known iOS artifact for the purpose of forensic analysis.'
    active_nav_list_data = mark_item_active(nav_list_data, filename) + nav_bar_script

    f = open(os.path.join(reportfolderbase, filename), 'w', encoding='utf8')
    f.write(page_header.format(page_title))
    f.write(body_start.format(f"iLEAPP {aleapp_version}"))
    f.write(body_sidebar_setup + active_nav_list_data + body_sidebar_trailer)
    f.write(body_main_header + body_main_data_title.format(body_heading, body_description))
    f.write(content)
    f.write(thank_you_note)
    f.write(credits_code)
    f.write(body_main_trailer + body_end + nav_bar_script_footer + page_footer)
    f.close()


def generate_authors_table_code(aleapp_contributors):
    authors_data = ''
    for author_name, blog, tweet_handle, git in aleapp_contributors:
        author_data = ''
        if blog:
            author_data += f'<a href="{blog}" target="_blank">{blog_icon}</a> &nbsp;\n'
        else:
            author_data += f'{blank_icon} &nbsp;\n'
        if tweet_handle:
            author_data += f'<a href="https://twitter.com/{tweet_handle}" target="_blank">{twitter_icon}</a> &nbsp;\n'
        else:
            author_data += f'{blank_icon} &nbsp;\n'
        if git:
            author_data += f'<a href="{git}" target="_blank">{github_icon}</a>\n'
        else:
            author_data += f'{blank_icon}'

        authors_data += individual_contributor.format(author_name, author_data)
    return authors_data


def generate_key_val_table_without_headings(title, data_list, html_escape=True, width="70%"):
    '''Returns the html code for a key-value table (2 cols) without col names'''
    code = ''
    if title:
        code += f'<h2>{title}</h2>'
    table_header_code = \
        """
        <div class="table-responsive">
            <table class="table table-bordered table-hover table-sm" width={}>
                <tbody>
    """
    table_footer_code = \
        """
                </tbody>
            </table>
        </div>
    """
    code += table_header_code.format(width)

    # Add the rows
    if html_escape:
        for row in data_list:
            code += '<tr>' + ''.join(('<td>{}</td>'.format(html.escape(str(x))) for x in row)) + '</tr>'
    else:
        for row in data_list:
            code += '<tr>' + ''.join(('<td>{}</td>'.format(str(x)) for x in row)) + '</tr>'

    # Add footer
    code += table_footer_code

    return code


def insert_sidebar_code(data, sidebar_code, filename):
    pos = data.find(body_sidebar_dynamic_data_placeholder)
    if pos < 0:
        logfunc(f'Error, could not find {body_sidebar_dynamic_data_placeholder} in file {filename}')
        return data
    else:
        ret = data[0: pos] + sidebar_code + data[pos + len(body_sidebar_dynamic_data_placeholder):]
        return ret


def mark_item_active(data, itemname):
    '''Finds itemname in data, then marks that node as active. Return value is changed data'''
    pos = data.find(f'" href="{itemname}"')
    if pos < 0:
        logfunc(f'Error, could not find {itemname} in {data}')
        return data
    else:
        ret = data[0: pos] + " active" + data[pos:]
        return ret
    <|MERGE_RESOLUTION|>--- conflicted
+++ resolved
@@ -147,7 +147,6 @@
         icon = 'play-circle'
     elif category == 'NOTES':
         icon = 'file-text'
-<<<<<<< HEAD
     elif category == 'ICLOUD RETURNS':
         icon = 'cloud'
     elif category == 'ICLOUD SHARED ALBUMS':
@@ -185,7 +184,6 @@
         icon = 'dollar-sign'
     elif category == 'APP PERMISSIONS':
         icon = 'key'
-=======
     elif category == 'NOTIFICATIONS':
         icon = 'bell'
     elif category == 'PHOTOS':
@@ -196,7 +194,6 @@
         icon = 'power'
     elif category == 'RECENT ACTIVITY':
         icon = 'activity'
->>>>>>> 7ead28b9
     elif category == 'REMINDERS':
         icon = 'list'
     elif category == 'ROUTINED':
