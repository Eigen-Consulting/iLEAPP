# common standard imports
import codecs
from datetime import *
import os
import re
import shutil
import sys
import math
import inspect
import hashlib
import csv
import xml
import plistlib
import nska_deserialize
import json
import sqlite3

from functools import lru_cache
from pathlib import Path

import scripts.artifact_report as artifact_report

# common third party imports
import pytz
import simplekml
from bs4 import BeautifulSoup
from scripts.filetype import guess_mime, guess_extension
from functools import wraps

# LEAPP version unique imports
import binascii
import math
from PIL import Image

from scripts.lavafuncs import lava_process_artifact, lava_insert_sqlite_data, lava_get_media_item, lava_insert_sqlite_media_item, lava_insert_sqlite_media_references, lava_get_media_references

os.path.basename = lru_cache(maxsize=None)(os.path.basename)

thumbnail_root = '**/Media/PhotoData/Thumbnails/**/'
media_root = '**/Media/'
thumb_size = 256, 256

identifiers = {}
icons = {}

class MediaItem():
    def __init__(self):
        self.id = ""
        self.source_path = ""
        self.extraction_path = ""
        self.mimetype = ""
        self.metadata = ""
        self.created_at = 0
        self.updated_at = 0
    
    def set_values(self, media_info):
        if isinstance(media_info, tuple):
            self.id = media_info[0]
            self.source_path = media_info[1]
            self.extraction_path = media_info[2]
            self.mimetype = media_info[3]
            self.metadata = media_info[4]
            self.created_at = media_info[5]
            self.updated_at = media_info[6]
        else:
            self.__init__()

def get_file_path(files_found, filename):
    """Returns the path of the searched filename if exists or returns None"""
    try:
        for file_found in files_found:
            if file_found.endswith(filename):
                return file_found
    except Exception as e:
        logfunc(f"Error: {str(e)}")
    return None        

def strip_tuple_from_headers(data_headers):
    return [header[0] if isinstance(header, tuple) else header for header in data_headers]

def get_media_header_position(data_headers):
    return [i for i, header in enumerate(data_headers) if isinstance(header, tuple) and header[1] == 'media']

def check_output_types(type, output_types):
    if type in output_types or type == output_types or 'all' in output_types or 'all' == output_types:
        return True
    elif type != 'kml' and ('standard' in output_types or 'standard' == output_types):
        return True
    else:
        return False

def get_modified_data_list(media_header_idx, data_list, media_style):
    ''' 
    For columns with media item:
      - Generate a new data list with HTML code
      - Remove them in a new data list for TSV, KML and Timeline exports  
    '''
    html_data_list = []
    txt_data_list = []
    media_item = MediaItem()
    for data in data_list:
        html_data = list(data)
        media_style_idx = 0
        for idx in media_header_idx:
            media_id = data[idx]
            media_item.set_values(lava_get_media_item(media_id))
            if html_data[idx]:
                try:
                    style = media_style[media_style_idx] if isinstance(media_style, tuple) else media_style
                except:
                    style = media_style
                html_data[idx] = html_media_tag(media_item.extraction_path, media_item.mimetype, style)
            media_style_idx += 1
        html_data_list.append(tuple(html_data))
        txt_data = [i for media_idx, i in enumerate(data) if media_idx not in media_header_idx]
        txt_data_list.append(tuple(txt_data))
    return html_data_list, txt_data_list


def artifact_processor(func):
    @wraps(func)
    def wrapper(files_found, report_folder, seeker, wrap_text, timezone_offset):
        module_name = func.__module__.split('.')[-1]
        func_name = func.__name__

        func_object = func.__globals__.get(func_name, {})
        artifact_info = func_object.artifact_info #get('artifact_info', {})

        artifact_name = artifact_info.get('name', func_name)
        category = artifact_info.get('category', '')
        description = artifact_info.get('description', '')
        icon = artifact_info.get('artifact_icon', '')
        html_columns = artifact_info.get('html_columns', [])
<<<<<<< HEAD
        
=======
        media_style = artifact_info.get('media_style', '')

>>>>>>> 35c4a362
        output_types = artifact_info.get('output_types', ['html', 'tsv', 'timeline', 'lava', 'kml'])

        data_headers, data_list, source_path = func(files_found, report_folder, seeker, wrap_text, timezone_offset)
        
        if not source_path:
            logfunc(f"No file found")

        elif len(data_list):
            if isinstance(data_list, tuple):
                data_list, data_list_html = data_list
            else:
                data_list_html = data_list
            logfunc(f"Found {len(data_list)} {'records' if len(data_list)>1 else 'record'} for {artifact_name}")
            icons.setdefault(category, {artifact_name: icon}).update({artifact_name: icon})

            # Strip tuples from headers for HTML, TSV, and timeline
            stripped_headers = strip_tuple_from_headers(data_headers)

            # Check if headers contains a 'media' type
            media_header_idx = get_media_header_position(data_headers)
            if media_header_idx:
                html_columns.extend([data_headers[idx][0] for idx in media_header_idx])
                html_data_list, txt_data_list = get_modified_data_list(media_header_idx, data_list, media_style)

            txt_headers = [i for media_idx, i in enumerate(stripped_headers) if media_idx not in media_header_idx] if media_header_idx else stripped_headers

            if check_output_types('html', output_types):
                report = artifact_report.ArtifactHtmlReport(artifact_name)
                report.start_artifact_report(report_folder, artifact_name, description)
                report.add_script()
<<<<<<< HEAD
                report.write_artifact_data_table(stripped_headers, data_list_html, source_path, html_no_escape=html_columns)
=======
                report.write_artifact_data_table(stripped_headers, html_data_list if media_header_idx else data_list, source_path, html_no_escape=html_columns)
>>>>>>> 35c4a362
                report.end_artifact_report()

            if check_output_types('tsv', output_types):
                tsv(report_folder, txt_headers, txt_data_list if media_header_idx else data_list, artifact_name)
            
            if check_output_types('timeline', output_types):
                timeline(report_folder, artifact_name, txt_data_list if media_header_idx else data_list, txt_headers)

            if check_output_types('lava', output_types):
                table_name, object_columns, column_map = lava_process_artifact(category, module_name, artifact_name, data_headers, len(data_list), data_views=artifact_info.get("data_views"))
                lava_insert_sqlite_data(table_name, data_list, object_columns, data_headers, column_map)

            if check_output_types('kml', output_types):
                kmlgen(report_folder, artifact_name, txt_data_list if media_header_idx else data_list, txt_headers)

        else:
            if output_types != 'none':
                logfunc(f"No {artifact_name} data available")
        
        return data_headers, data_list, source_path
    return wrapper

class OutputParameters:
    '''Defines the parameters that are common for '''
    # static parameters
    nl = '\n'
    screen_output_file_path = ''

    def __init__(self, output_folder, custom_folder_name=None):
        now = datetime.now()
        currenttime = str(now.strftime('%Y-%m-%d_%A_%H%M%S'))
        if custom_folder_name:
            folder_name = custom_folder_name
        else:
            folder_name = 'iLEAPP_Reports_' + currenttime
        self.report_folder_base = os.path.join(output_folder, folder_name)
        self.data_folder = os.path.join(self.report_folder_base, 'data')
        OutputParameters.screen_output_file_path = os.path.join(self.report_folder_base, 'Script Logs',
                                                                'Screen Output.html')
        OutputParameters.screen_output_file_path_devinfo = os.path.join(self.report_folder_base, 'Script Logs',
                                                                        'DeviceInfo.html')

        os.makedirs(os.path.join(self.report_folder_base, 'Script Logs'))
        os.makedirs(self.data_folder)
        
### New timestamp conversion functions
def convert_unix_ts_in_seconds(ts):
    digits = int(math.log10(ts))+1
    if digits > 10:
        extra_digits = digits - 10
        ts = ts // 10**extra_digits
    return int(ts)

def convert_unix_ts_to_utc(ts):
    if ts:
        ts = convert_unix_ts_in_seconds(ts)
        return datetime.fromtimestamp(ts, tz=timezone.utc)
    else:
        return ts

def convert_unix_ts_to_str(ts):
    if ts:
        ts = convert_unix_ts_in_seconds(ts)
        return datetime.fromtimestamp(ts, UTC).strftime('%Y-%m-%d %H:%M:%S')
    else:
        return ts

def convert_cocoa_core_data_ts_to_utc(cocoa_core_data_ts):
    if cocoa_core_data_ts:
        unix_timestamp = cocoa_core_data_ts + 978307200
        return convert_unix_ts_to_utc(unix_timestamp)
    else:
        return cocoa_core_data_ts

def convert_log_ts_to_utc(str_dt):
    if str_dt:
        try:
            return datetime.strptime(str_dt, '%b %d %Y %H:%M:%S').replace(tzinfo=timezone.utc)
        except:
            return str_dt
    else:
        return str_dt

### Legacy timestamp conversion functions
def convert_local_to_utc(local_timestamp_str):
    # Parse the timestamp string with timezone offset, ex. 2023-10-27 18:18:29-0400
    local_timestamp = datetime.strptime(local_timestamp_str, "%Y-%m-%d %H:%M:%S%z")
    
    # Convert to UTC timestamp
    utc_timestamp = local_timestamp.astimezone(timezone.utc)
    
    # Return the UTC timestamp
    return utc_timestamp

def convert_time_obj_to_utc(ts):
    timestamp = ts.replace(tzinfo=timezone.utc)
    return timestamp

def convert_utc_human_to_timezone(utc_time, time_offset): 
    #fetch the timezone information
    timezone = pytz.timezone(time_offset)
    
    #convert utc to timezone
    timezone_time = utc_time.astimezone(timezone)
    
    #return the converted value
    return timezone_time

def convert_ts_int_to_timezone(time, time_offset):
    #convert ts_int_to_utc_human
    utc_time = convert_ts_int_to_utc(time)

    #fetch the timezone information
    timezone = pytz.timezone(time_offset)
    
    #convert utc to timezone
    timezone_time = utc_time.astimezone(timezone)
    
    #return the converted value
    return timezone_time

def webkit_timestampsconv(webkittime):
    unix_timestamp = webkittime + 978307200
    finaltime = datetime.fromtimestamp(unix_timestamp, tz=timezone.utc)
    return(finaltime)

def convert_ts_human_to_utc(ts): #This is for timestamp in human form
    if '.' in ts:
        ts = ts.split('.')[0]
        
    dt = datetime.strptime(ts, '%Y-%m-%d %H:%M:%S') #Make it a datetime object
    timestamp = dt.replace(tzinfo=timezone.utc) #Make it UTC
    return timestamp

def convert_ts_int_to_utc(ts): #This int timestamp to human format & utc
    timestamp = datetime.fromtimestamp(ts, tz=timezone.utc)
    return timestamp

def convert_unix_ts_to_timezone(ts, timezone_offset):
    if ts:
        digits = int(math.log10(ts))+1
        if digits > 10:
            extra_digits = digits - 10
            ts = ts // 10**extra_digits
        return convert_ts_int_to_timezone(ts, timezone_offset)
    else:
        return ts

def convert_ts_human_to_timezone_offset(ts, timezone_offset):
    return convert_utc_human_to_timezone(convert_ts_human_to_utc(ts), timezone_offset) if ts else ts

def convert_plist_date_to_timezone_offset(plist_date, timezone_offset):
    if plist_date:
        str_date = '%04d-%02d-%02dT%02d:%02d:%02dZ' % (
            plist_date.year, plist_date.month, plist_date.day, 
            plist_date.hour, plist_date.minute, plist_date.second
            )
        iso_date = datetime.fromisoformat(str_date).strftime("%Y-%m-%d %H:%M:%S")
        return convert_ts_human_to_timezone_offset(iso_date, timezone_offset)
    else:
        return plist_date

def convert_plist_date_to_utc(plist_date):
    if plist_date:
        str_date = '%04d-%02d-%02dT%02d:%02d:%02dZ' % (
            plist_date.year, plist_date.month, plist_date.day, 
            plist_date.hour, plist_date.minute, plist_date.second
            )
        return datetime.fromisoformat(str_date)
    else:
        return plist_date

def get_birthdate(date):
    ns_date = date + 978307200
    utc_date = datetime.utcfromtimestamp(ns_date)
    return utc_date.strftime('%d %B %Y') if utc_date.year != 1604 else utc_date.strftime('%d %B')

def is_platform_linux():
    '''Returns True if running on Linux'''
    return sys.platform == 'linux'

def is_platform_macos():
    '''Returns True if running on macOS'''
    return sys.platform == 'darwin'

def is_platform_windows():
    '''Returns True if running on Windows'''
    return sys.platform == 'win32'

def utf8_in_extended_ascii(input_string, *, raise_on_unexpected=False):
    """Returns a tuple of bool (whether mis-encoded utf-8 is present) and str (the converted string)"""
    output = []  # individual characters, join at the end
    is_in_multibyte = False  # True if we're currently inside a utf-8 multibyte character
    multibytes_expected = 0
    multibyte_buffer = []
    mis_encoded_utf8_present = False
    
    def handle_bad_data(index, character):
        if not raise_on_unexpected: # not raising, so we dump the buffer into output and append this character
            output.extend(multibyte_buffer)
            multibyte_buffer.clear()
            output.append(character)
            nonlocal is_in_multibyte
            is_in_multibyte = False
            nonlocal multibytes_expected
            multibytes_expected = 0
        else:
            raise ValueError(f"Expected multibyte continuation at index: {index}")
            
    for idx, c in enumerate(input_string):
        code_point = ord(c)
        if code_point <= 0x7f or code_point > 0xf4:  # ASCII Range data or higher than you get for mis-encoded utf-8:
            if not is_in_multibyte:
                output.append(c)  # not in a multibyte, valid ascii-range data, so we append
            else:
                handle_bad_data(idx, c)
        else:  # potentially utf-8
            if (code_point & 0xc0) == 0x80:  # continuation byte
                if is_in_multibyte:
                    multibyte_buffer.append(c)
                else:
                    handle_bad_data(idx, c)
            else:  # start-byte
                if not is_in_multibyte:
                    assert multibytes_expected == 0
                    assert len(multibyte_buffer) == 0
                    while (code_point & 0x80) != 0:
                        multibytes_expected += 1
                        code_point <<= 1
                    multibyte_buffer.append(c)
                    is_in_multibyte = True
                else:
                    handle_bad_data(idx, c)
                    
        if is_in_multibyte and len(multibyte_buffer) == multibytes_expected:  # output utf-8 character if complete
            utf_8_character = bytes(ord(x) for x in multibyte_buffer).decode("utf-8")
            output.append(utf_8_character)
            multibyte_buffer.clear()
            is_in_multibyte = False
            multibytes_expected = 0
            mis_encoded_utf8_present = True
        
    if multibyte_buffer:  # if we have left-over data
        handle_bad_data(len(input_string), "")
    
    return mis_encoded_utf8_present, "".join(output)

def sanitize_file_path(filename, replacement_char='_'):
    r'''
    Removes illegal characters (for windows) from the string passed. Does not replace \ or /
    '''
    return re.sub(r'[*?:"<>|\'\r\n]', replacement_char, filename)

def sanitize_file_name(filename, replacement_char='_'):
    '''
    Removes illegal characters (for windows) from the string passed.
    '''
    return re.sub(r'[\\/*?:"<>|\'\r\n]', replacement_char, filename)

def get_next_unused_name(path):
    '''Checks if path exists, if it does, finds an unused name by appending -xx
       where xx=00-99. Return value is new path.
       If it is a file like abc.txt, then abc-01.txt will be the next
    '''
    folder, basename = os.path.split(path)
    ext = None
    if basename.find('.') > 0:
        basename, ext = os.path.splitext(basename)
    num = 1
    new_name = basename
    if ext != None:
        new_name += f"{ext}"
    while os.path.exists(os.path.join(folder, new_name)):
        new_name = basename + "-{:02}".format(num)
        if ext != None:
            new_name += f"{ext}"
        num += 1
    return os.path.join(folder, new_name)

def get_txt_file_content(file_path):
    try:
        with open(file_path, "r", encoding="utf-8") as file:
            file_content = file.readlines()
            return file_content
    except FileNotFoundError:
        logfunc(f"Error: File not found at {file_path}")
    except PermissionError:
        logfunc(f"Error: Permission denied when trying to read {file_path}")
    except Exception as e:
        logfunc(f"Unexpected error reading file {file_path}: {str(e)}")
    return []

def get_plist_content(data):
    try:
        plist_content = plistlib.loads(data)
        if plist_content.get('$archiver', '') == 'NSKeyedArchiver':
            return nska_deserialize.deserialize_plist_from_string(data)
        else:
            return plist_content
    except plistlib.InvalidFileException:
        logfunc(f"Error: Invalid plist data")
    except xml.parsers.expat.ExpatError:
        logfunc(f"Error: Malformed XML")
    except TypeError as e:
        logfunc(f"Error: Type error when parsing plist data: {str(e)}")
    except ValueError as e:
        logfunc(f"Error: Value error when parsing plist data: {str(e)}")
    except OverflowError as e:
        logfunc(f"Error: Overflow error when parsing plist data: {str(e)}")
    except nska_deserialize.DeserializeError:
        logfunc(f"Error: Invalid NSKeyedArchive plist data")
    except Exception as e:
        logfunc(f"Unexpected error reading plist data: {str(e)}")
    return {}

def get_plist_file_content(file_path):
    try:
        with open(file_path, 'rb') as file:
            plist_content = plistlib.load(file)
            if plist_content.get('$archiver', '') == 'NSKeyedArchiver':
                return nska_deserialize.deserialize_plist(file_path)
            else:
                return plist_content
    except FileNotFoundError:
        logfunc(f"Error: Plist file not found at {file_path}")
    except PermissionError:
        logfunc(f"Error: Permission denied when trying to read {file_path}")
    except plistlib.InvalidFileException:
        logfunc(f"Error: Invalid plist file format in {file_path}")
    except xml.parsers.expat.ExpatError:
        logfunc(f"Error: Malformed XML in plist file {file_path}")
    except TypeError as e:
        logfunc(f"Error: Type error when parsing plist {file_path}: {str(e)}")
    except ValueError as e:
        logfunc(f"Error: Value error when parsing plist {file_path}: {str(e)}")
    except OverflowError as e:
        logfunc(f"Error: Overflow error when parsing plist {file_path}: {str(e)}")
    except nska_deserialize.DeserializeError:
        logfunc(f"Error: {file_path} is not a valid NSKeyedArchive plist file")
    except Exception as e:
        logfunc(f"Unexpected error reading plist file {file_path}: {str(e)}")
    return {}

def get_sqlite_db_path(path):
    if is_platform_windows():
        if str(path).startswith('\\\\?\\UNC\\'): # UNC long path
            return "%5C%5C%3F%5C" + path[4:]
        elif str(path).startswith('\\\\?\\'):    # normal long path
            return "%5C%5C%3F%5C" + path[4:]
        elif str(path).startswith('\\\\'):       # UNC path
            return "%5C%5C%3F%5C\\UNC" + path[1:]
        else:                               # normal path
            return "%5C%5C%3F%5C" + path
    else:
        return path


def open_sqlite_db_readonly(path):
    '''Opens a sqlite db in read-only mode, so original db (and -wal/journal are intact)'''
    try:
        if path:
            path = get_sqlite_db_path(path)
            with sqlite3.connect(f"file:{path}?mode=ro", uri=True) as db:
                return db
    except sqlite3.OperationalError as e:
        logfunc(f"Error with {path}:")
        logfunc(f" - {str(e)}")
    return None
    # return sqlite3.connect(f"file:{path}?mode=ro", uri=True)

def attach_sqlite_db_readonly(path, db_name):
    '''Return the query to attach a sqlite db in read-only mode.
    path: str --> Path of the SQLite DB to attach
    db_name: str --> Name of the SQLite DB in the query'''
    path = get_sqlite_db_path(path)
    return  f'''ATTACH DATABASE "file:{path}?mode=ro" AS {db_name}'''

def get_sqlite_db_records(path, query, attach_query=None):
    db = open_sqlite_db_readonly(path)
    if db:
        try:
            cursor = db.cursor()
            if attach_query:
                cursor.execute(attach_query)
            cursor.execute(query)
            records = cursor.fetchall()
            return records
        except sqlite3.OperationalError as e:
            logfunc(f"Error with {path}:")
            logfunc(f" - {str(e)}")
        except sqlite3.ProgrammingError as e:
            logfunc(f"Error with {path}:")
            logfunc(f" - {str(e)}")
    return []

def does_column_exist_in_db(path, table_name, col_name):
    '''Checks if a specific col exists'''
    db = open_sqlite_db_readonly(path)
    col_name = col_name.lower()
    try:
        db.row_factory = sqlite3.Row # For fetching columns by name
        query = f"pragma table_info('{table_name}');"
        cursor = db.cursor()
        cursor.execute(query)
        all_rows = cursor.fetchall()
        for row in all_rows:
            if row['name'].lower() == col_name:
                return True
    except sqlite3.Error as ex:
        logfunc(f"Query error, query={query} Error={str(ex)}")
        pass
    return False

def does_table_exist_in_db(path, table_name):
    '''Checks if a table with specified name exists in an sqlite db'''
    db = open_sqlite_db_readonly(path)
    if db:    
        try:
            query = f"SELECT name FROM sqlite_master WHERE type='table' AND name='{table_name}'"
            cursor = db.execute(query)
            for row in cursor:
                return True
        except sqlite3.Error as ex:
            logfunc(f"Query error, query={query} Error={str(ex)}")
    return False

def does_view_exist_in_db(db, table_name):
    '''Checks if a table with specified name exists in an sqlite db'''
    try:
        query = f"SELECT name FROM sqlite_master WHERE type='view' AND name='{table_name}'"
        cursor = db.execute(query)
        for row in cursor:
            return True
    except sqlite3.Error as ex:
        logfunc(f"Query error, query={query} Error={str(ex)}")
    return False

class GuiWindow:
    '''This only exists to hold window handle if script is run from GUI'''
    window_handle = None  # static variable

    @staticmethod
    def SetProgressBar(n, total):
        if GuiWindow.window_handle:
            progress_bar = GuiWindow.window_handle.nametowidget('!progressbar')
            progress_bar.config(value=n)


def logfunc(message=""):
    def redirect_logs(string):
        log_text.insert('end', string)
        log_text.see('end')
        log_text.update()

    if GuiWindow.window_handle:
        log_text = GuiWindow.window_handle.nametowidget('logs_frame.log_text')
        sys.stdout.write = redirect_logs

    with open(OutputParameters.screen_output_file_path, 'a', encoding='utf8') as a:
        print(message)
        a.write(message + '<br>' + OutputParameters.nl)


def logdevinfo(message=""):
    with open(OutputParameters.screen_output_file_path_devinfo, 'a', encoding='utf8') as b:
        b.write(message + '<br>' + OutputParameters.nl)

def write_device_info():
    with open(OutputParameters.screen_output_file_path_devinfo, 'a', encoding='utf8') as b:
        for category, values in identifiers.items():
            b.write('<b>--- <u>' + category + ' </u>---</b><br>' + OutputParameters.nl)
            b.write('<ul>' + OutputParameters.nl)
            for label, data in values.items():
                if isinstance(data, list):
                    # Handle multiple values
                    b.write('<li><b>' + label + ':</b><ul>' + OutputParameters.nl)
                    for item in data:
                        b.write(f'<li>{item["value"]} <span title="{item["source_file"]}" style="cursor:help"><i>(Source: {item["artifact"]})</i></span></li>' + OutputParameters.nl)
                    b.write('</ul></li>' + OutputParameters.nl)
                else:
                    # Handle single value
                    b.write(f'<li><b>{label}:</b> {data["value"]} <span title="{data["source_file"]}" style="cursor:help"><i>(Source: {data["artifact"]})</i></span></li>' + OutputParameters.nl)
            b.write('</ul>' + OutputParameters.nl)

def device_info(category, label, value, source_file=""):
    """
    Stores device information in the identifiers dictionary
    Args:
        category (str): The category of the information (e.g., "Device Info", "User Info")
        label (str): The label/description to use as the key
        value (str): The actual value to store
    """
    # Get the calling module's name more robustly
    try:
        frame = inspect.stack()[1]
        func_name = frame.function
    except:
        func_name = 'unknown'
    
    values = identifiers.get(category, {})
    
    # Create value object with both the value and source module
    value_obj = {
        'value': value,
        'source_file': source_file,
        'artifact': func_name
    }
    
    if label in values:
        # If the label exists, check if it's already a list
        if isinstance(values[label], list):
            values[label].append(value_obj)
        else:
            # Convert existing single value to list with both values
            values[label] = [values[label], value_obj]
    else:
        # New label, store single value
        values[label] = value_obj
        
    identifiers[category] = values

def tsv(report_folder, data_headers, data_list, tsvname):
    report_folder = report_folder.rstrip('/')
    report_folder = report_folder.rstrip('\\')
    report_folder_base = os.path.dirname(os.path.dirname(report_folder))
    tsv_report_folder = os.path.join(report_folder_base, '_TSV Exports')

    if os.path.isdir(tsv_report_folder):
        pass
    else:
        os.makedirs(tsv_report_folder)
    
    with codecs.open(os.path.join(tsv_report_folder, tsvname + '.tsv'), 'a', 'utf-8-sig') as tsvfile:
        tsv_writer = csv.writer(tsvfile, delimiter='\t')
        tsv_writer.writerow(data_headers)
        
        for i in data_list:
            tsv_writer.writerow(i)
            
def timeline(report_folder, tlactivity, data_list, data_headers):
    report_folder = report_folder.rstrip('/')
    report_folder = report_folder.rstrip('\\')
    report_folder_base = os.path.dirname(os.path.dirname(report_folder))
    tl_report_folder = os.path.join(report_folder_base, '_Timeline')

    if os.path.isdir(tl_report_folder):
        tldb = os.path.join(tl_report_folder, 'tl.db')
        db = sqlite3.connect(tldb)
        cursor = db.cursor()
        cursor.execute('''PRAGMA synchronous = EXTRA''')
        cursor.execute('''PRAGMA journal_mode = WAL''')
        db.commit()
    else:
        os.makedirs(tl_report_folder)
        # create database
        tldb = os.path.join(tl_report_folder, 'tl.db')
        db = sqlite3.connect(tldb, isolation_level = 'exclusive')
        cursor = db.cursor()
        cursor.execute(
            """
            CREATE TABLE data(key TEXT, activity TEXT, datalist TEXT)
            """
        )
        db.commit()
    
    for entry in data_list:
        entry = [str(field) for field in entry]
        
        data_dict = dict(zip(data_headers, entry))

        data_str = json.dumps(data_dict)
        cursor.executemany(
            "INSERT INTO data VALUES(?,?,?)", [(str(entry[0]), tlactivity, data_str)])

    db.commit()
    db.close()

def kmlgen(report_folder, kmlactivity, data_list, data_headers):
    if 'Longitude' not in data_headers or 'Latitude' not in data_headers:
        return

    data = []
    kml = simplekml.Kml(open=1)    
    a = 0
    length = len(data_list)
    while a < length:
        modifiedDict = dict(zip(data_headers, data_list[a]))
        lon = modifiedDict['Longitude']
        lat = modifiedDict['Latitude']
        times_header = "Timestamp"
        if lat and lon:
            pnt = kml.newpoint()
            times = modifiedDict.get('Timestamp','N/A')
            if times == 'N/A':
                for key, value in modifiedDict.items():
                    if isinstance(value, datetime):
                        times_header = key
                        times = value
                        break
            pnt.name = times
            pnt.description = f"{times_header}: {times} - {kmlactivity}"
            pnt.coords = [(lon, lat)]
            data.append((times, lat, lon, kmlactivity))
        a += 1

    if len(data) > 0:
        report_folder = report_folder.rstrip('/')
        report_folder = report_folder.rstrip('\\')
        report_folder_base = os.path.dirname(os.path.dirname(report_folder))
        kml_report_folder = os.path.join(report_folder_base, '_KML Exports')
        if os.path.isdir(kml_report_folder):
            latlongdb = os.path.join(kml_report_folder, '_latlong.db')
            db = sqlite3.connect(latlongdb)
            cursor = db.cursor()
            cursor.execute('''PRAGMA synchronous = EXTRA''')
            cursor.execute('''PRAGMA journal_mode = WAL''')
            db.commit()
        else:
            os.makedirs(kml_report_folder)
            latlongdb = os.path.join(kml_report_folder, '_latlong.db')
            db = sqlite3.connect(latlongdb)
            cursor = db.cursor()
            cursor.execute(
            """
            CREATE TABLE data(timestamp TEXT, latitude TEXT, longitude TEXT, activity TEXT)
            """
                )
            db.commit()
        
        cursor.executemany("INSERT INTO data VALUES(?, ?, ?, ?)", data)
        db.commit()
        db.close()
        kml.save(os.path.join(kml_report_folder, f'{kmlactivity}.kml'))
    
''' Returns string of printable characters. Replacing non-printable characters
with '.', or CHR(46)
'''
def strings_raw(data):
    return "".join([chr(byte) if byte >= 0x20 and byte < 0x7F else chr(46) for byte in data])

''' Returns string of printable characters. Works similar to the Linux
`string` function.
'''
def strings(data):
    cleansed = "".join([chr(byte) if byte >= 0x20 and byte < 0x7F else chr(0) for byte in data])
    return filter(lambda string: len(string) >= 4, cleansed.split(chr(0)))

''' Retuns HTML table of the hexdump of the passed in data.
'''
def generate_hexdump(data, char_per_row = 5):
    data_hex = binascii.hexlify(data).decode('utf-8')
    str_raw = strings_raw(data)
    str_hex = ''
    str_ascii = ''

    ''' Generates offset column
    '''
    offset_rows = math.ceil(len(data_hex)/(char_per_row * 2))
    offsets = [i for i in  range(0, len(data_hex), char_per_row)][:offset_rows]
    str_offset = '<br>'.join([ str(hex(s)[2:]).zfill(4).upper() for s in offsets ])

    ''' Generates hex data column
    '''
    c = 0
    for i in range(0, len(data_hex), 2):
        str_hex += data_hex[i:i + 2] + '&nbsp;'

        if c == char_per_row - 1:
            str_hex += '<br>'
            c = 0
        else:
            c += 1

    ''' Generates ascii column of data
    '''
    for i in range(0, len(str_raw), char_per_row):
        str_ascii += str_raw[i:i + char_per_row] + '<br>'

    return f'''
    <table id="GeoLocationHexTable" aria-describedby="GeoLocationHexTable" cellspacing="0">
    <thead>
        <tr>
        <th style="border-right: 1px solid #000;border-bottom: 1px solid #000;">Offset</th>
        <th style="width: 100px; border-right: 1px solid #000;border-bottom: 1px solid #000;">Hex</th>
        <th style="border-bottom: 1px solid #000;">Ascii</th>
    </tr>
    </thead>
    <tbody>
    <tr>
    <td style="white-space:nowrap; border-right: 1px solid #000;">{str_offset}</td>
    <td style="border-right: 1px solid #000; white-space:nowrap;">{str_hex}</td>
    <td style="white-space:nowrap;">{str_ascii}</td>
    </tr></tbody></table>
    '''

'''
searching for thumbnails, copy it to report folder and return tag  to insert in html
'''
def generate_thumbnail(imDirectory, imFilename, seeker, report_folder):
    thumb = thumbnail_root+imDirectory+'/'+imFilename+'/'
    thumblist = seeker.search(thumb+'**.JPG', return_on_first_hit=True)
    thumbname = imDirectory.replace('/','_')+'_'+imFilename+'.JPG'
    pathToThumb = os.path.join(os.path.basename(os.path.abspath(report_folder)), thumbname)
    htmlThumbTag = '<img src="{0}"></img>'.format(pathToThumb)
    if thumblist:
        shutil.copyfile(thumblist[0],os.path.join(report_folder, thumbname))
    else:
        #recreate thumbnail from image
        #TODO: handle videos and HEIC
        files = seeker.search(media_root+imDirectory+'/'+imFilename, return_on_first_hit=True)
        if files:
            try:
                im = Image.open(files[0])
                im.thumbnail(thumb_size)
                im.save(os.path.join(report_folder, thumbname))
            except:
                pass #unsupported format
    return htmlThumbTag

def media_to_html(media_path, files_found, report_folder):

    def media_path_filter(name):
        return media_path in name

    def relative_paths(source, splitter):
        splitted_a = source.split(splitter)
        for x in splitted_a:
            if '_HTML' in x:
                splitted_b = source.split(x)
                return '.' + splitted_b[1]
            elif 'data' in x:
                index = splitted_a.index(x)
                splitted_b = source.split(splitted_a[index - 1])
                return '..' + splitted_b[1]


    platform = is_platform_windows()
    if platform:
        media_path = media_path.replace('/', '\\')
        splitter = '\\'
    else:
        splitter = '/'

    thumb = media_path
    for match in filter(media_path_filter, files_found):
        filename = os.path.basename(match)
        if filename.startswith('~') or filename.startswith('._') or filename != media_path:
            continue

        dirs = os.path.dirname(report_folder)
        dirs = os.path.dirname(dirs)
        env_path = os.path.join(dirs, 'data')
        if env_path in match:
            source = match
            source = relative_paths(source, splitter)
        else:
            path = os.path.dirname(match)
            dirname = os.path.basename(path)
            filename = Path(match)
            filename = filename.name
            locationfiles = Path(report_folder).joinpath(dirname)
            Path(f'{locationfiles}').mkdir(parents=True, exist_ok=True)
            shutil.copy2(match, locationfiles)
            source = Path(locationfiles, filename)
            source = relative_paths(str(source), splitter)

        mimetype = guess_mime(match)
        if mimetype == None:
            mimetype = ''

        if 'video' in mimetype:
            thumb = f'<video width="320" height="240" controls="controls"><source src="{source}" type="video/mp4" preload="none">Your browser does not support the video tag.</video>'
        elif 'image' in mimetype:
            thumb = f'<a href="{source}" target="_blank"><img src="{source}"width="300"></img></a>'
        elif 'audio' in mimetype:
            thumb = f'<audio controls><source src="{source}" type="audio/ogg"><source src="{source}" type="audio/mpeg">Your browser does not support the audio element.</audio>'
        else:
            thumb = f'<a href="{source}" target="_blank"> Link to {filename} file</>'
    return thumb

def html_media_tag(media_path, mimetype, style):
    filename = Path(media_path).name
    if mimetype == None:
        mimetype = ''
    if 'video' in mimetype:
        thumb = f'<video width="320" height="240" controls="controls"><source src="{media_path}" type="video/mp4" preload="none">Your browser does not support the video tag.</video>'
    elif 'image' in mimetype:
        image_style = style if style else "max-height:300px; max-width:400px;"
        thumb = f'<a href="{media_path}" target="_blank"><img src="{media_path}" style="{image_style}"></img></a>'
    elif 'audio' in mimetype:
        thumb = f'<audio controls><source src="{media_path}" type="audio/ogg"><source src="{media_path}" type="audio/mpeg">Your browser does not support the audio element.</audio>'
    else:
        thumb = f'<a href="{media_path}" target="_blank"> Link to {filename} file</>'
    return thumb

def set_media_references(media_item, artifact_info):
    module_name = Path(artifact_info.filename).stem
    artifact_name = artifact_info.function
    media_id = media_item.id
    media_ref = hashlib.sha1(f"{media_id}-{module_name}-{artifact_name}".encode()).hexdigest()
    lava_insert_sqlite_media_references(media_ref, media_id, module_name, artifact_name, media_item.created_at)

def check_in_media(seeker, file_path, artifact_info, already_extracted=False, converted_file_path=False):
    if already_extracted:
        file_info_key = file_path
    else:
        file_info_key = seeker.search(file_path, return_on_first_hit=True)
    file_info = seeker.file_infos.get(file_info_key) if file_info_key else None
    if file_info:
        media_item = MediaItem()
        if converted_file_path:
            extraction_path = Path(converted_file_path)
        else:
            extraction_path = Path(file_info_key)
        media_id = hashlib.sha1(f"{extraction_path}".encode()).hexdigest()
        get_media_item = lava_get_media_item(media_id)
        if get_media_item:
            media_item.set_values(get_media_item)
        else:
            if extraction_path.is_file():
                media_item.set_values((
                    media_id,
                    file_info.source_path,
                    extraction_path,
                    guess_mime(extraction_path),
                    "not implemented yet",
                    file_info.creation_date,
                    file_info.modification_date
                ))
                lava_insert_sqlite_media_item(media_item)
                set_media_references(media_item, artifact_info)
            else:
                logfunc(f"{extraction_path} was nout found")
                return None            
        return media_item
    else:
        logfunc(f'No matching file found for "{file_path}"')
        return None

def check_in_embedded_media(seeker, source_file, data, artifact_info, report_folder=None):
    file_info = seeker.file_infos.get(source_file) if seeker else "Info.plist"
    if data and file_info:
        media_item = MediaItem()
        module_name = Path(artifact_info.filename).stem
        artifact_name = artifact_info.function
        media_id = hashlib.sha1(data).hexdigest()
        media_ref = hashlib.sha1(f"{media_id}-{module_name}-{artifact_name}".encode()).hexdigest()
        media_references = lava_get_media_references(media_ref)
        media = lava_get_media_item(media_id)
        if media_references:
            media_item.set_values((media))
            return media_item
        media_type = guess_mime(data)
        metadata = "not implemented yet"
        created_at = updated_at = 0
        if file_info == "Info.plist":
            source_path = file_info
            target_path = Path(report_folder).parent.parent.joinpath("data", "App_Icons")
        else:
            source_path = file_info.source_path
            target_folder_name = f"{Path(source_file).stem}_embedded_media"
            target_path = Path(source_file).parent.joinpath(target_folder_name)
        media_extension = guess_extension(data)
        extraction_path = Path(target_path).joinpath(f"{media_id}.{media_extension}")
        media_item.set_values((
            media_id, source_path, extraction_path, media_type, metadata, created_at, updated_at
        ))
        try:
            target_path.mkdir(parents=True, exist_ok=True)
            with open(extraction_path, "wb") as file:
                file.write(data)
        except Exception as ex:
            logfunc(f'Could not copy embedded media into {target_path} ' + str(ex))
        lava_insert_sqlite_media_item(media_item)
        set_media_references(media_item, artifact_info)
        return media_item
    else:
        return None

def get_resolution_for_model_id(model_id: str):
    data = [
        {'Model ID': 'iPhone16,2', 'Model Name': 'iPhone 15 Pro Max', 'Width': 1290, 'Height': 2796},
        {'Model ID': 'iPhone16,1', 'Model Name': 'iPhone 15 Pro', 'Width': 1179, 'Height': 2556},
        {'Model ID': 'iPhone15,5', 'Model Name': 'iPhone 15 Plus', 'Width': 1290, 'Height': 2796},
        {'Model ID': 'iPhone15,4', 'Model Name': 'iPhone 15', 'Width': 1179, 'Height': 2556},
        {'Model ID': 'iPhone14,8', 'Model Name': 'iPhone 14 Plus', 'Width': 1284, 'Height': 2778},
        {'Model ID': 'iPhone15,3', 'Model Name': 'iPhone 14 Pro Max', 'Width': 1290, 'Height': 2796},
        {'Model ID': 'iPhone15,2', 'Model Name': 'iPhone 14 Pro', 'Width': 1179, 'Height': 2556},
        {'Model ID': 'iPhone14,7', 'Model Name': 'iPhone 14', 'Width': 1170, 'Height': 2532},
        {'Model ID': 'iPhone14,6', 'Model Name': 'iPhone SE 3rd gen', 'Width': 750, 'Height': 1334},
        {'Model ID': 'iPhone14,5', 'Model Name': 'iPhone 13', 'Width': 1170, 'Height': 2532},
        {'Model ID': 'iPhone14,4', 'Model Name': 'iPhone 13 mini', 'Width': 1080, 'Height': 2340},
        {'Model ID': 'iPhone14,3', 'Model Name': 'iPhone 13 Pro Max', 'Width': 1284, 'Height': 2778},
        {'Model ID': 'iPhone14,2', 'Model Name': 'iPhone 13 Pro', 'Width': 1170, 'Height': 2532},
        {'Model ID': 'iPhone13,2', 'Model Name': 'iPhone 12', 'Width': 1170, 'Height': 2532},
        {'Model ID': 'iPhone13,1', 'Model Name': 'iPhone 12 mini', 'Width': 1080, 'Height': 2340},
        {'Model ID': 'iPhone13,4', 'Model Name': 'iPhone 12 Pro Max', 'Width': 1284, 'Height': 2778},
        {'Model ID': 'iPhone13,3', 'Model Name': 'iPhone 12 Pro', 'Width': 1170, 'Height': 2532},
        {'Model ID': 'iPhone12,8', 'Model Name': 'iPhone SE 2nd gen', 'Width': 750, 'Height': 1334},
        {'Model ID': 'iPhone12,5', 'Model Name': 'iPhone 11 Pro Max', 'Width': 1242, 'Height': 2688},
        {'Model ID': 'iPhone12,3', 'Model Name': 'iPhone 11 Pro', 'Width': 1125, 'Height': 2436},
        {'Model ID': 'iPhone12,1', 'Model Name': 'iPhone 11', 'Width': 828, 'Height': 1792},
        {'Model ID': 'iPhone11,8', 'Model Name': 'iPhone XR', 'Width': 828, 'Height': 1792},
        {'Model ID': 'iPhone11,6', 'Model Name': 'iPhone XS Max', 'Width': 1242, 'Height': 2688},
        {'Model ID': 'iPhone11,2', 'Model Name': 'iPhone XS', 'Width': 1125, 'Height': 2436},
        {'Model ID': 'iPhone10,6', 'Model Name': 'iPhone X', 'Width': 1125, 'Height': 2436},
        {'Model ID': 'iPhone10,3', 'Model Name': 'iPhone X', 'Width': 1125, 'Height': 2436},
        {'Model ID': 'iPhone10,5', 'Model Name': 'iPhone 8 Plus', 'Width': 1080, 'Height': 1920},
        {'Model ID': 'iPhone10,2', 'Model Name': 'iPhone 8 Plus', 'Width': 1080, 'Height': 1920},
        {'Model ID': 'iPhone10,4', 'Model Name': 'iPhone 8', 'Width': 750, 'Height': 1334},
        {'Model ID': 'iPhone10,1', 'Model Name': 'iPhone 8', 'Width': 750, 'Height': 1334},
        {'Model ID': 'iPhone9,4', 'Model Name': 'iPhone 7 Plus', 'Width': 1080, 'Height': 1920},
        {'Model ID': 'iPhone9,2', 'Model Name': 'iPhone 7 Plus', 'Width': 1080, 'Height': 1920},
        {'Model ID': 'iPhone9,3', 'Model Name': 'iPhone 7', 'Width': 750, 'Height': 1334},
        {'Model ID': 'iPhone9,1', 'Model Name': 'iPhone 7', 'Width': 750, 'Height': 1334},
        {'Model ID': 'iPhone8,4', 'Model Name': 'iPhone SE 1st gen', 'Width': 640, 'Height': 1136},
        {'Model ID': 'iPhone8,2', 'Model Name': 'iPhone 6s Plus', 'Width': 1080, 'Height': 1920},
        {'Model ID': 'iPhone8,1', 'Model Name': 'iPhone 6s', 'Width': 750, 'Height': 1334},
        {'Model ID': 'iPhone7,1', 'Model Name': 'iPhone 6 Plus', 'Width': 1080, 'Height': 1920},
        {'Model ID': 'iPhone7,2', 'Model Name': 'iPhone 6', 'Width': 750, 'Height': 1334},
        {'Model ID': 'iPhone5,3', 'Model Name': 'iPhone 5C', 'Width': 640, 'Height': 1136},
        {'Model ID': 'iPhone5,4', 'Model Name': 'iPhone 5C', 'Width': 640, 'Height': 1136},
        {'Model ID': 'iPhone6,1', 'Model Name': 'iPhone 5S', 'Width': 640, 'Height': 1136},
        {'Model ID': 'iPhone6,2', 'Model Name': 'iPhone 5S', 'Width': 640, 'Height': 1136},
        {'Model ID': 'iPhone5,1', 'Model Name': 'iPhone 5', 'Width': 640, 'Height': 1136},
        {'Model ID': 'iPhone5,2', 'Model Name': 'iPhone 5', 'Width': 640, 'Height': 1136},
        {'Model ID': 'iPhone4,1', 'Model Name': 'iPhone 4S', 'Width': 640, 'Height': 960},
        {'Model ID': 'iPhone3,1', 'Model Name': 'iPhone 4', 'Width': 640, 'Height': 960},
        {'Model ID': 'iPhone3,2', 'Model Name': 'iPhone 4', 'Width': 640, 'Height': 960},
        {'Model ID': 'iPhone3,3', 'Model Name': 'iPhone 4', 'Width': 640, 'Height': 960},
        {'Model ID': 'iPhone2,1', 'Model Name': 'iPhone 3GS', 'Width': 320, 'Height': 480},
        {'Model ID': 'iPhone1,2', 'Model Name': 'iPhone 3G', 'Width': 320, 'Height': 480},
        {'Model ID': 'iPhone1,1', 'Model Name': 'iPhone 1st gen', 'Width': 320, 'Height': 480},
        {'Model ID': 'iPad14,5', 'Model Name': 'iPad Pro (6th gen 12.9")', 'Width': 2048, 'Height': 2732},
        {'Model ID': 'iPad14,6', 'Model Name': 'iPad Pro (6th gen 12.9")', 'Width': 2048, 'Height': 2732},
        {'Model ID': 'iPad14,3', 'Model Name': 'iPad Pro (4th gen 11")', 'Width': 1668, 'Height': 2388},
        {'Model ID': 'iPad14.4', 'Model Name': 'iPad Pro (4th gen 11")', 'Width': 1668, 'Height': 2388},
        {'Model ID': 'iPad13,18', 'Model Name': 'iPad 10th gen', 'Width': 1640, 'Height': 2360},
        {'Model ID': 'iPad13,19', 'Model Name': 'iPad 10th gen', 'Width': 1640, 'Height': 2360},
        {'Model ID': 'iPad13,17', 'Model Name': 'iPad Air (5th gen)', 'Width': 1640, 'Height': 2360},
        {'Model ID': 'iPad13,16', 'Model Name': 'iPad Air (5th gen)', 'Width': 1640, 'Height': 2360},
        {'Model ID': 'iPad12,1', 'Model Name': 'iPad 9th gen', 'Width': 1620, 'Height': 2160},
        {'Model ID': 'iPad12,2', 'Model Name': 'iPad 9th gen', 'Width': 1620, 'Height': 2160},
        {'Model ID': 'iPad13,8', 'Model Name': 'iPad Pro (5th gen 12.9")', 'Width': 2048, 'Height': 2732},
        {'Model ID': 'iPad13,9', 'Model Name': 'iPad Pro (5th gen 12.9")', 'Width': 2048, 'Height': 2732},
        {'Model ID': 'iPad13,10', 'Model Name': 'iPad Pro (5th gen 12.9")', 'Width': 2048, 'Height': 2732},
        {'Model ID': 'iPad13,11', 'Model Name': 'iPad Pro (5th gen 12.9")', 'Width': 2048, 'Height': 2732},
        {'Model ID': 'iPad13,4', 'Model Name': 'iPad Pro (5th gen 11")', 'Width': 1668, 'Height': 2388},
        {'Model ID': 'iPad13,5', 'Model Name': 'iPad Pro (5th gen 11")', 'Width': 1668, 'Height': 2388},
        {'Model ID': 'iPad13,6', 'Model Name': 'iPad Pro (5th gen 11")', 'Width': 1668, 'Height': 2388},
        {'Model ID': 'iPad13,7', 'Model Name': 'iPad Pro (5th gen 11")', 'Width': 1668, 'Height': 2388},
        {'Model ID': 'iPad13,1', 'Model Name': 'iPad Air (4th gen)', 'Width': 1640, 'Height': 2360},
        {'Model ID': 'iPad13,2', 'Model Name': 'iPad Air (4th gen)', 'Width': 1640, 'Height': 2360},
        {'Model ID': 'iPad11,6', 'Model Name': 'iPad 8th gen', 'Width': 1620, 'Height': 2160},
        {'Model ID': 'iPad11,7', 'Model Name': 'iPad 8th gen', 'Width': 1620, 'Height': 2160},
        {'Model ID': 'iPad8,11', 'Model Name': 'iPad Pro (4th gen 12.9")', 'Width': 2048, 'Height': 2732},
        {'Model ID': 'iPad8,12', 'Model Name': 'iPad Pro (4th gen 12.9")', 'Width': 2048, 'Height': 2732},
        {'Model ID': 'iPad8,9', 'Model Name': 'iPad Pro (2nd gen 11")', 'Width': 1668, 'Height': 2388},
        {'Model ID': 'iPad8,10', 'Model Name': 'iPad Pro (2nd gen 11")', 'Width': 1668, 'Height': 2388},
        {'Model ID': 'iPad7,11', 'Model Name': 'iPad 7th gen', 'Width': 1620, 'Height': 2160},
        {'Model ID': 'iPad7,12', 'Model Name': 'iPad 7th gen', 'Width': 1620, 'Height': 2160},
        {'Model ID': 'iPad14,1', 'Model Name': 'iPad Mini (6th gen)', 'Width': 1488, 'Height': 2266},
        {'Model ID': 'iPad14,2', 'Model Name': 'iPad Mini (6th gen)', 'Width': 1488, 'Height': 2266},
        {'Model ID': 'iPad11,1', 'Model Name': 'iPad Mini (5th gen)', 'Width': 1536, 'Height': 2048},
        {'Model ID': 'iPad11,2', 'Model Name': 'iPad Mini (5th gen)', 'Width': 1536, 'Height': 2048},
        {'Model ID': 'iPad11,3', 'Model Name': 'iPad Air (3rd gen)', 'Width': 1668, 'Height': 2224},
        {'Model ID': 'iPad11,4', 'Model Name': 'iPad Air (3rd gen)', 'Width': 1668, 'Height': 2224},
        {'Model ID': 'iPad8,5', 'Model Name': 'iPad Pro (3rd gen 12.9")', 'Width': 2048, 'Height': 2732},
        {'Model ID': 'iPad8,6', 'Model Name': 'iPad Pro (3rd gen 12.9")', 'Width': 2048, 'Height': 2732},
        {'Model ID': 'iPad8,7', 'Model Name': 'iPad Pro (3rd gen 12.9")', 'Width': 2048, 'Height': 2732},
        {'Model ID': 'iPad8,8', 'Model Name': 'iPad Pro (3rd gen 12.9")', 'Width': 2048, 'Height': 2732},
        {'Model ID': 'iPad8,1', 'Model Name': 'iPad Pro (3rd gen 11")', 'Width': 1668, 'Height': 2388},
        {'Model ID': 'iPad8,2', 'Model Name': 'iPad Pro (3rd gen 11")', 'Width': 1668, 'Height': 2388},
        {'Model ID': 'iPad8,3', 'Model Name': 'iPad Pro (3rd gen 11")', 'Width': 1668, 'Height': 2388},
        {'Model ID': 'iPad8,4', 'Model Name': 'iPad Pro (3rd gen 11")', 'Width': 1668, 'Height': 2388},
        {'Model ID': 'iPad7,5', 'Model Name': 'iPad 6th gen', 'Width': 1536, 'Height': 2048},
        {'Model ID': 'iPad7,6', 'Model Name': 'iPad 6th gen', 'Width': 1536, 'Height': 2048},
        {'Model ID': 'iPad7,1', 'Model Name': 'iPad Pro (2nd gen 12.9")', 'Width': 2048, 'Height': 2732},
        {'Model ID': 'iPad7,2', 'Model Name': 'iPad Pro (2nd gen 12.9")', 'Width': 2048, 'Height': 2732},
        {'Model ID': 'iPad7,3', 'Model Name': 'iPad Pro (2nd gen 10.5")', 'Width': 1668, 'Height': 2224},
        {'Model ID': 'iPad7,4', 'Model Name': 'iPad Pro (2nd gen 10.5")', 'Width': 1668, 'Height': 2224},
        {'Model ID': 'iPad6,11', 'Model Name': 'iPad 5th gen', 'Width': 1536, 'Height': 2048},
        {'Model ID': 'iPad6,12', 'Model Name': 'iPad 5th gen', 'Width': 1536, 'Height': 2048},
        {'Model ID': 'iPad6,3', 'Model Name': 'iPad Pro (1st gen 9.7")', 'Width': 1536, 'Height': 2048},
        {'Model ID': 'iPad6,4', 'Model Name': 'iPad Pro (1st gen 9.7")', 'Width': 1536, 'Height': 2048},
        {'Model ID': 'iPad6,7', 'Model Name': 'iPad Pro (1st gen 12.9")', 'Width': 2048, 'Height': 2732},
        {'Model ID': 'iPad6,8', 'Model Name': 'iPad Pro (1st gen 12.9")', 'Width': 2048, 'Height': 2732},
        {'Model ID': 'iPad5,1', 'Model Name': 'iPad mini 4', 'Width': 1536, 'Height': 2048},
        {'Model ID': 'iPad5,2', 'Model Name': 'iPad mini 4', 'Width': 1536, 'Height': 2048},
        {'Model ID': 'iPad5,3', 'Model Name': 'iPad Air 2', 'Width': 1536, 'Height': 2048},
        {'Model ID': 'iPad5,4', 'Model Name': 'iPad Air 2', 'Width': 1536, 'Height': 2048},
        {'Model ID': 'iPad4,7', 'Model Name': 'iPad mini 3', 'Width': 1536, 'Height': 2048},
        {'Model ID': 'iPad4,8', 'Model Name': 'iPad mini 3', 'Width': 1536, 'Height': 2048},
        {'Model ID': 'iPad4,9', 'Model Name': 'iPad mini 3', 'Width': 1536, 'Height': 2048},
        {'Model ID': 'iPad4,4', 'Model Name': 'iPad mini 2', 'Width': 1536, 'Height': 2048},
        {'Model ID': 'iPad4,5', 'Model Name': 'iPad mini 2', 'Width': 1536, 'Height': 2048},
        {'Model ID': 'iPad4,6', 'Model Name': 'iPad mini 2', 'Width': 1536, 'Height': 2048},
        {'Model ID': 'iPad4,1', 'Model Name': 'iPad Air', 'Width': 1536, 'Height': 2048},
        {'Model ID': 'iPad4,2', 'Model Name': 'iPad Air', 'Width': 1536, 'Height': 2048},
        {'Model ID': 'iPad4,3', 'Model Name': 'iPad Air', 'Width': 1536, 'Height': 2048},
        {'Model ID': 'iPad3,4', 'Model Name': 'iPad 4th gen', 'Width': 1536, 'Height': 2048},
        {'Model ID': 'iPad3,5', 'Model Name': 'iPad 4th gen', 'Width': 1536, 'Height': 2048},
        {'Model ID': 'iPad3,6', 'Model Name': 'iPad 4th gen', 'Width': 1536, 'Height': 2048},
        {'Model ID': 'iPad2,5', 'Model Name': 'iPad mini', 'Width': 768, 'Height': 1024},
        {'Model ID': 'iPad2,6', 'Model Name': 'iPad mini', 'Width': 768, 'Height': 1024},
        {'Model ID': 'iPad2,7', 'Model Name': 'iPad mini', 'Width': 768, 'Height': 1024},
        {'Model ID': 'iPad3,1', 'Model Name': 'iPad 3rd gen', 'Width': 1536, 'Height': 2048},
        {'Model ID': 'iPad3,2', 'Model Name': 'iPad 3rd gen', 'Width': 1536, 'Height': 2048},
        {'Model ID': 'iPad3,3', 'Model Name': 'iPad 3rd gen', 'Width': 1536, 'Height': 2048},
        {'Model ID': 'iPad2,1', 'Model Name': 'iPad 3rd gen', 'Width': 1536, 'Height': 2048},
        {'Model ID': 'iPad2,2', 'Model Name': 'iPad 3rd gen', 'Width': 1536, 'Height': 2048},
        {'Model ID': 'iPad2,3', 'Model Name': 'iPad 3rd gen', 'Width': 1536, 'Height': 2048},
        {'Model ID': 'iPad1,1', 'Model Name': 'iPad 1st gen', 'Width': 768, 'Height': 1024}]

    for entry in data:
        if entry.get('Model ID').lower() == model_id.lower():
            return entry
    logfunc(
        f"Warning! - Resolution not found for '{model_id}', contact developers to add resolution into the get_resolution_for_model_id function")
    return None


def convert_bytes_to_unit(size):
    if size:
        for unit in ['bytes', 'KB', 'MB', 'GB']:
            if size < 1024.0:
                return f"{size:3.1f} {unit}"
            size /= 1024.0
        return size
    else:
        return size<|MERGE_RESOLUTION|>--- conflicted
+++ resolved
@@ -131,12 +131,8 @@
         description = artifact_info.get('description', '')
         icon = artifact_info.get('artifact_icon', '')
         html_columns = artifact_info.get('html_columns', [])
-<<<<<<< HEAD
-        
-=======
         media_style = artifact_info.get('media_style', '')
 
->>>>>>> 35c4a362
         output_types = artifact_info.get('output_types', ['html', 'tsv', 'timeline', 'lava', 'kml'])
 
         data_headers, data_list, source_path = func(files_found, report_folder, seeker, wrap_text, timezone_offset)
@@ -146,9 +142,9 @@
 
         elif len(data_list):
             if isinstance(data_list, tuple):
-                data_list, data_list_html = data_list
+                data_list, html_data_list = data_list
             else:
-                data_list_html = data_list
+                html_data_list = data_list
             logfunc(f"Found {len(data_list)} {'records' if len(data_list)>1 else 'record'} for {artifact_name}")
             icons.setdefault(category, {artifact_name: icon}).update({artifact_name: icon})
 
@@ -167,11 +163,7 @@
                 report = artifact_report.ArtifactHtmlReport(artifact_name)
                 report.start_artifact_report(report_folder, artifact_name, description)
                 report.add_script()
-<<<<<<< HEAD
-                report.write_artifact_data_table(stripped_headers, data_list_html, source_path, html_no_escape=html_columns)
-=======
                 report.write_artifact_data_table(stripped_headers, html_data_list if media_header_idx else data_list, source_path, html_no_escape=html_columns)
->>>>>>> 35c4a362
                 report.end_artifact_report()
 
             if check_output_types('tsv', output_types):
