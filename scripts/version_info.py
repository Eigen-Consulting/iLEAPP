<<<<<<< HEAD
aleapp_version = '1.18.8'
=======
ileapp_version = '1.18.7'
>>>>>>> 1fadf4c9

# Contributors List
# Format = [ Name, Blog-url, Twitter-handle, Github-url]
# Leave blank if not available
ileapp_contributors = [
    ['Alexis Brignoni', 'https://abrignoni.com', '@AlexisBrignoni', 'https://github.com/abrignoni'],
    ['Yogesh Khatri', 'https://swiftforensics.com', '@SwiftForensics', 'https://github.com/ydkhatri'],
    ['Agam Dua', 'https://loopback.dev', '@loopbackdev', 'https://github.com/agamdua'],
    ['Heather Mahalik', 'https://smarterforensics.com', '@HeatherMahalik', ''],
    ['Jessica Hyde', 'https://twitter.com/B1N2H3X', '@B1N2H3X', ''],
    ['Phill Moore', 'https://thinkdfir.com', '@phillmoore', 'https://github.com/randomaccess3'],
    ['Mattia Epifani', 'https://blog.digital-forensics.it', '@mattiaep', ''],
    ['Mike Williamson', 'https://forensicmike1.com', '@forensicmike1', 'https://github.com/forensicmike'],
    ['Geraldine Blay', 'https://gforce4n6.blogspot.com', '@i_am_the_gia', ''],
    ['Johann Polewczyk', '', '@johannplw', 'https://github.com/Johann-PLW'],
    ['Christopher Vance', 'https://blog.d204n6.com/', '@cScottVance', 'https://github.com/cScottVance'],
    ['Brooke Gottlieb', '', '@xbrookego', ''],
    ['Jack Farley', 'http://farleyforensics.com', '@JackFarley248', ''],
    ['Shafik Punja', '', '@qubytelogic', ''],
    ['Cheeky4N6Monkey', 'https://cheeky4n6monkey.blogspot.com', '@Cheeky4n6Monkey', 'https://github.com/cheeky4n6monkey'],
    ['Edward Greybeard', '', '', 'https://github.com/edward-greybeard'],
    ['Douglas Kein', '', '@DouglasKein', ''],
    ['Claudia Meda', '', '@KlodiaMaida', 'https://github.com/KlodiaMaida'],
    ['Silvia Spallarossa', '', '@SilviaSpallaro1', 'https://github.com/spatimbs'],
    ['Francesca Maestri', '', '@franc3sca_m', 'https://github.com/francyM'],
    ['Jesse Spangenberger', 'https://cyberfenixtech.blogspot.com/', '@AzuleOnyx', 'https://github.com/flamusdiu'],
    ['Jon Baumann', 'https://ciofecaforensics.com/', '@CiofecaForensic', 'https://github.com/threeplanetssoftware'],
    ['Scott Koenig', '', '@Scott_Kjr', ''],
    ['Kevin Pagano', 'https://startme.stark4n6.com/', '@KevinPagano3', 'https://github.com/stark4n6'],
    ['Ed Michael', '', '@EdXlg123', 'https://github.com/edmichael'],
    ['Anna-Mariya Mateyna', '', '@any333_snickers', 'https://github.com/any333'],
    ['Tommy Harris', '', '@tobraha', 'https://github.com/tobraha'],
    ['Troy Schnack', '', '@TroySchnack', ''],
    ['Bo Amos', '', '@Bo_Knows_65', ''],
    ['Joshua James', 'https://dfir.science', '@dfirscience', 'https://github.com/dfirscience'],
    ['Evangelos Dragonas', 'https://atropos4n6.com/','@theAtropos4n6','https://github.com/theAtropos4n6'],
    ['Viktor Oreshkin', 'https://stek29.rocks/','@stek29','https://gist.github.com/stek29'],
    ['James Habben', 'https://4n6ir.com/','@JamesHabben','https://github.com/JamesHabben'],
    ['John Hyla', 'https://bluecrewforensics.com', '@jfhyla', 'https://github.com/snoop168']
]<|MERGE_RESOLUTION|>--- conflicted
+++ resolved
@@ -1,8 +1,5 @@
-<<<<<<< HEAD
 aleapp_version = '1.18.8'
-=======
-ileapp_version = '1.18.7'
->>>>>>> 1fadf4c9
+
 
 # Contributors List
 # Format = [ Name, Blog-url, Twitter-handle, Github-url]
