# To add a new artifact module, import it here as shown below:
#     from scripts.artifacts.fruitninja import get_fruitninja
# Also add the grep search for that module using the same name
# to the 'tosearch' data structure.

import traceback

from scripts.artifacts.applicationstate import get_applicationstate
from scripts.artifacts.appSnapshots import get_applicationSnapshots
from scripts.artifacts.journalStrings import get_journalStrings 
from scripts.artifacts.walStrings import get_walStrings
from scripts.artifacts.confaccts import get_confaccts
from scripts.artifacts.accs import get_accs
from scripts.artifacts.callHistory import get_callHistory
from scripts.artifacts.conDev import get_conDev
from scripts.artifacts.dataUsageA import get_dataUsageA
from scripts.artifacts.dataUsageProcessA import get_dataUsageProcessA
from scripts.artifacts.dataUsageB import get_dataUsageB
from scripts.artifacts.dataUsageProcessB import get_dataUsageProcessB
from scripts.artifacts.mobileInstall import get_mobileInstall
from scripts.artifacts.sms import get_sms
from scripts.artifacts.lastBuild import get_lastBuild
from scripts.artifacts.dataArk import get_dataArk
from scripts.artifacts.iconsScreen import get_iconsScreen
from scripts.artifacts.webClips import get_webClips
from scripts.artifacts.notificationsXII import get_notificationsXII
from scripts.artifacts.notificationsXI import get_notificationsXI
from scripts.artifacts.celWireless import get_celWireless
from scripts.artifacts.knowCincept import get_knowCincept
from scripts.artifacts.knowCusage import get_knowCusage
from scripts.artifacts.knowCact import get_knowCact
from scripts.artifacts.knowCinfocus import get_knowCinfocus
from scripts.artifacts.knowCbatlvl import get_knowCbatlvl
from scripts.artifacts.knowClocked import get_knowClocked
from scripts.artifacts.knowCplugged import get_knowCplugged
from scripts.artifacts.knowCsiri import get_knowCsiri
from scripts.artifacts.aggDict import get_aggDict
from scripts.artifacts.aggDictScalars import get_aggDictScalars
from scripts.artifacts.coreDuetAirplane import get_coreDuetAirplane
from scripts.artifacts.coreDuetLock import get_coreDuetLock
from scripts.artifacts.coreDuetPlugin import get_coreDuetPlugin
from scripts.artifacts.healthDistance import get_healthDistance
from scripts.artifacts.healthEcg import get_healthEcg
from scripts.artifacts.healthFlights import get_healthFlights
from scripts.artifacts.healthHr import get_healthHr
from scripts.artifacts.healthSteps import get_healthSteps
from scripts.artifacts.healthStandup import get_healthStandup
from scripts.artifacts.healthWeight import get_healthWeight
from scripts.artifacts.healthCadence import get_healthCadence
from scripts.artifacts.healthElevation import get_healthElevation
from scripts.artifacts.healthWorkoutGen import get_healthWorkoutGen
from scripts.artifacts.healthAll import get_healthAll
from scripts.artifacts.interactionCcontacts import get_interactionCcontacts
from scripts.artifacts.knowCnotes import get_knowCnotes
from scripts.artifacts.knowCactivitylvl import get_knowCactivitylvl
from scripts.artifacts.knowCappact import get_knowCappact
from scripts.artifacts.knowCappactcal import get_knowCappactcal
from scripts.artifacts.knowCappactsafari import get_knowCappactsafari
from scripts.artifacts.knowCinstall import get_knowCinstall
from scripts.artifacts.safariHistory import get_safariHistory
from scripts.artifacts.safariWebsearch import get_safariWebsearch
from scripts.artifacts.queryPredictions import get_queryPredictions
from scripts.artifacts.dhcpl import get_dhcpl
from scripts.artifacts.dhcphp import get_dhcphp
from scripts.artifacts.powerlogWifiprop import get_powerlogWifiprop
from scripts.artifacts.powerlogVolumePercentage import get_powerlogVolumePercentage
from scripts.artifacts.powerlogVideo import get_powerlogVideo
from scripts.artifacts.powerlogTorch import get_powerlogTorch
from scripts.artifacts.powerlogTimezone import get_powerlogTimezone
from scripts.artifacts.powerlogAggnotifications import get_powerlogAggnotifications
from scripts.artifacts.powerlogAggbulletins import get_powerlogAggbulletins
from scripts.artifacts.powerlogPushreceived import get_powerlogPushreceived
from scripts.artifacts.powerlogProcessdatausage import get_powerlogProcessdatausage
from scripts.artifacts.powerlogPaireddevconf import get_powerlogPaireddevconf
from scripts.artifacts.powerlogLocuseapp import get_powerlogLocuseapp
from scripts.artifacts.powerlogAirdrop import get_powerlogAirdrop
from scripts.artifacts.powerlogAudio import get_powerlogAudio
from scripts.artifacts.powerlogLightplug import get_powerlogLightplug
from scripts.artifacts.powerlogAppinfo import get_powerlogAppinfo
from scripts.artifacts.powerlogBackupinfo import get_powerlogBackupinfo
from scripts.artifacts.powerlogDeletedapps import get_powerlogDeletedapps
from scripts.artifacts.powerlogAll import get_powerlogAll
from scripts.artifacts.powerlogGZ import get_powerlogGZ
from scripts.artifacts.knowClocation import get_knowClocation
from scripts.artifacts.knowCappshortcut import get_knowCappshortcut
from scripts.artifacts.knowCwebusage import get_knowCwebusage
from scripts.artifacts.knowCbluetooth import get_knowCbluetooth
from scripts.artifacts.knowCmediaplaying import get_knowCmediaplaying
from scripts.artifacts.knowCcarplaycon import get_knowCcarplaycon
from scripts.artifacts.knowCinferredmotion import get_knowCinferredmotion
from scripts.artifacts.knowCbacklit import get_knowCbacklit
from scripts.artifacts.knowCorientation import get_knowCorientation
from scripts.artifacts.knowCwatchnear import get_knowCwatchnear
from scripts.artifacts.knowCdisksub import get_knowCdisksub
from scripts.artifacts.knowCsafari import get_knowCsafari
from scripts.artifacts.knowCdonotdisturb import get_knowCdonotdisturb
from scripts.artifacts.knowCuserwaking import get_knowCuserwaking
from scripts.artifacts.knowCwidget import get_knowCwidget
from scripts.artifacts.locationDparkedhistorical import get_locationDparkedhistorical
from scripts.artifacts.locationDparked import get_locationDparked
from scripts.artifacts.knowCall import get_knowCall
from scripts.artifacts.mailprotect import get_mailprotect
from scripts.artifacts.screentimeGenerichour import get_screentimeGenerichour
from scripts.artifacts.screentimeTimeditems import get_screentimeTimeditems
from scripts.artifacts.screentimeCounteditems import get_screentimeCounteditems
from scripts.artifacts.screentimeAll import get_screentimeAll
from scripts.artifacts.bluetoothPaired import get_bluetoothPaired
from scripts.artifacts.bluetoothOther import get_bluetoothOther
from scripts.artifacts.bluetoothPairedReg import get_bluetoothPairedReg
from scripts.artifacts.locationDcellloc import get_locationDcellloc
from scripts.artifacts.locationDappharvest import get_locationDappharvest
from scripts.artifacts.locationDcdmaloc1 import get_locationDcdmaloc1
from scripts.artifacts.locationDwifilocB import get_locationDwifilocB
from scripts.artifacts.locationDlteloc import get_locationDlteloc
from scripts.artifacts.locationDsteps import get_locationDsteps
from scripts.artifacts.locationDallB import get_locationDallB
from scripts.artifacts.calendarAll import get_calendarAll
from scripts.artifacts.photosMetadata import get_photosMetadata
from scripts.artifacts.aggDictpasscode import get_aggDictpasscode
from scripts.artifacts.aggDictpasscodetype import get_aggDictpasscodetype
from scripts.artifacts.ooklaSpeedtestData import get_ooklaSpeedtestData
from scripts.artifacts.appleMapsGroup import get_appleMapsGroup
from scripts.artifacts.appleMapsApplication import get_appleMapsApplication
from scripts.artifacts.routineDlocations import get_routineDlocations
from scripts.artifacts.routineDCloud import get_routineDCloud
from scripts.artifacts.routineDLocationsLocal import get_routineDLocationsLocal
from scripts.artifacts.cacheRoutesGmap import get_cacheRoutesGmap
from scripts.artifacts.appleWifiPlist import get_appleWifiPlist  
from scripts.artifacts.appConduit import get_appConduit
from scripts.artifacts.mobileActivationLogs import get_mobileActivationLogs
from scripts.artifacts.iCloudWifi import get_iCloudWifi
from scripts.artifacts.mobileBackup import get_mobileBackup
from scripts.artifacts.wifi import get_wifi
from scripts.artifacts.mobileContainerManager import get_mobileContainerManager
from scripts.artifacts.mediaLibrary import get_mediaLibrary
from scripts.artifacts.geodMapTiles import get_geodMapTiles
from scripts.artifacts.geodPDPlaceCache import get_geodPDPlaceCache
from scripts.artifacts.geodApplications import get_geodApplications
from scripts.artifacts.tileApp import get_tileApp
from scripts.artifacts.tileAppDb import get_tileAppDb
from scripts.artifacts.tileAppNetDb import get_tileAppNetDb
from scripts.artifacts.tileAppDisc import get_tileAppDisc
from scripts.artifacts.discordJson import get_discordJson
from scripts.artifacts.discordAcct import get_discordAcct
from scripts.artifacts.discordManifest import get_discordManifest
<<<<<<< HEAD
from scripts.artifacts.filesAppsm import get_filesAppsm
from scripts.artifacts.filesAppsdb import get_filesAppsdb
from scripts.artifacts.filesAppsclient import get_filesAppsclient
=======
from scripts.artifacts.icloudSharedalbums import get_icloudSharedalbums
>>>>>>> 060b3792

from scripts.ilapfuncs import *

# GREP searches for each module
# Format is Key='modulename', Value=Tuple('Module Pretty Name', 'regex term')
#   regex_term can be a string or a list/tuple of strings
# Here modulename must match the get_xxxxxx function name for that module. 
# For example: If modulename='profit', function name must be get_profit(..)
# Don't forget to import the module above!!!!


tosearch = {'lastBuild':('IOS Build', '*LastBuildInfo.plist'),
            'aggDictpasscode':('Aggregate Dictionary', '*/AggregateDictionary/ADDataStore.sqlitedb'),
            'aggDictpasscodetype':('Aggregate Dictionary', '*/AggregateDictionary/ADDataStore.sqlitedb'),
            'dataArk':('IOS Build', '**/Library/Lockdown/data_ark.plist'),
            'applicationstate':('Installed Apps', '**/applicationState.db'),
            'applicationSnapshots':('Installed Apps', ('**/Library/Caches/Snapshots/*', '**/Library/SplashBoard/Snapshots/*')),
            'accs':('Accounts', '**/Accounts3.sqlite'),
            'confaccts':('Accounts', '**/com.apple.accounts.exists.plist'),
            'callHistory':('Call logs', '**/CallHistory.storedata'),
            'conDev':('Connected to', '**/iTunes_Control/iTunes/iTunesPrefs'),
            'coreDuetAirplane':('CoreDuet', '**/coreduetd.db'),
            'coreDuetLock':('CoreDuet', '**/coreduetd.db'),
            'coreDuetPlugin':('CoreDuet', '**/coreduetd.db'),
            'safariHistory':('Safari Browser', '**/Safari/History.db'),
            'safariWebsearch':('Safari Browser', '**/Safari/History.db'),
            'queryPredictions':('SMS & iMessage', '**/query_predictions.db'),
            'dhcpl':('DHCP', '**/private/var/db/dhcpclient/leases/en*'),
            'dhcphp':('DHCP', '**/private/var/db/dhcpd_leases*'),
            'dataUsageA':('Data Usage', '**/DataUsage.sqlite'), 
            'dataUsageB':('Data Usage', '**/DataUsage-watch.sqlite'),
            'dataUsageProcessA':('Data Usage', '**/DataUsage-watch.sqlite'),
            'dataUsageProcessB':('Data Usage', '**/DataUsage.sqlite'),
            'mobileInstall':('Mobile Installation Logs', '**/mobile_installation.log.*'), 
            'sms':('SMS & iMessage', '**/sms.db'),
            'iconsScreen':('iOS Screens', '**/SpringBoard/IconState.plist'),
            'webClips':('iOS Screens', '*WebClips/*.webclip/*'),
            'notificationsXI':('Notifications', '*PushStore*'),
            'notificationsXII':('Notifications', '*private/var/mobile/Library/UserNotifications*'),
            'celWireless':('Cellular Wireless', '*wireless/Library/Preferences/com.apple.*'),
            'knowCall':('KnowledgeC', '**/CoreDuet/Knowledge/knowledgeC.db'),
            'powerlogAll':('Powerlog', '**/CurrentPowerlog.PLSQL'),
            'powerlogGZ':('Powerlog Backups', '**/Library/BatteryLife/Archives/powerlog_*.PLSQL.gz'),
            'healthAll':('Health Data', '**/healthdb_secure.sqlite'),
            'locationDallB':('Locations', '**/cache_encryptedB.db'),
            'screentimeAll':('Screentime', '**/RMAdminStore-Local.sqlite'),
            'mailprotect':('iOS Mail', '**/private/var/mobile/Library/Mail/* Index*'),
            'locationDparkedhistorical':('Locations', '**/Local.sqlite'),
            'locationDparked':('Locations', '**/Local.sqlite'),
            'bluetoothPaired':('Bluetooth', '**/Library/Database/com.apple.MobileBluetooth.ledevices.paired.db'),
            'bluetoothPairedReg':('Bluetooth', '**/Library/Preferences/com.apple.MobileBluetooth.devices.plist'),
            'bluetoothOther':('Bluetooth', '**/Library/Database/com.apple.MobileBluetooth.ledevices.other.db'),
            'calendarAll':('Calendar', '**/Calendar.sqlitedb'),
            'photosMetadata':('Photos', '**/Photos.sqlite'),
            'ooklaSpeedtestData':('Applications', '**/speedtest.sqlite*'),
            'appleMapsGroup':('Locations', '**/Shared/AppGroup/*/Library/Preferences/group.com.apple.Maps.plist'),
            'appleMapsApplication':('Locations', '**/Data/Application/*/Library/Preferences/com.apple.Maps.plist'),
            'routineDlocations':('Locations', '**/com.apple.routined/Cache.sqlite*'),
            'routineDLocationsLocal':('Locations', '**/private/var/mobile/Library/Caches/com.apple.routined/Local.sqlite*'),
            'routineDCloud':('Locations', '**/Library/Caches/com.apple.routined/Cloud-V2.sqlite*'),
            'cacheRoutesGmap':('Locations', '**/Library/Application Support/CachedRoutes/*.plist'),
            'appleWifiPlist':('Wireless Networks', '**/SystemConfiguration/com.apple.wifi.plist'),
            #'systemVersion':('Device Info', '**/SystemVersion.plist'),
            'mobileActivationLogs':('Mobile Activation Logs', '**/mobileactivationd.log*'),
            'iCloudWifi':('Wifi Connections', '**/com.apple.wifid.plist'),
            'mobileBackup':('Mobile Backup', '*/Preferences/com.apple.MobileBackup.plist'),
            'wifi':('Wifi Connections', '**/com.apple.wifi.plist'),
            'mobileContainerManager':('Mobile Container Manager', '**/containermanagerd.log.*'),
            #'appUpdates':('App Updates', '**/AppUpdates.sqlitedb'),
            'appConduit':('App Conduit', '**/AppConduit.log.*'),
            'mediaLibrary':('Media Library', '**/Medialibrary.sqlitedb'),
            'geodMapTiles': ('Geolocation', '**/MapTiles.sqlitedb'),
            'geodPDPlaceCache': ('Geolocation', '**/PDPlaceCache.db'),
            'geodApplications': ('Geolocation', '**/AP.db'),
            'tileApp': ('Locations', '*private/var/mobile/Containers/Data/Application/*/Library/log/com.thetileapp.tile*'),
            'tileAppDb': ('Locations', '*private/var/mobile/Containers/Shared/AppGroup/*/com.thetileapp.tile-TileNetworkDB.sqlite*'),
            'tileAppNetDb': ('Accounts', '*/private/var/mobile/Containers/Shared/AppGroup/*/com.thetileapp.tile-TileNetworkDB.sqlite*'),
            'tileAppDisc': ('Accounts', '*/private/var/mobile/Containers/Shared/AppGroup/*/com.thetileapp.tile-DiscoveredTileDB.sqlite*'),
            'discordJson': ('Discord', '*/com.hammerandchisel.discord/fsCachedData/*'),
            'discordAcct': ('Discord', '*/var/mobile/Containers/Data/Application/*/Documents/mmkv/mmkv.default'),
            'discordManifest': ('Discord', '*/private/var/mobile/Containers/Data/Application/*/Documents/RCTAsyncLocalStorage_V1/manifest.json'),
<<<<<<< HEAD
            'filesAppsm': ('Files App', '*private/var/mobile/Containers/Shared/AppGroup/*/smartfolders.db*'),
            'filesAppsdb': ('Files App', '*private/var/mobile/Library/Application Support/CloudDocs/session/db/server.db*'),
            'filesAppsclient': ('Files App', '*private/var/mobile/Library/Application Support/CloudDocs/session/db/client.db*'),
=======
            #'icloudSharedalbums': ('iCloud Shared Albums', '*/PhotoCloudSharingData/*')
            'icloudSharedalbums': ('iCloud Shared Albums', '*/private/var/mobile/Media/PhotoData/PhotoCloudSharingData/*'),
            
>>>>>>> 060b3792
            }

'''

# Individual artifacts. Slow parsing when extracting the same data multiple times for each artifact.
tosearch = {'lastBuild':('IOS Build', '*LastBuildInfo.plist'),
    'aggDictpasscode':('Aggregate Dictionary', '*/AggregateDictionary/ADDataStore.sqlitedb'),
    'aggDictpasscodetype':('Aggregate Dictionary', '*/AggregateDictionary/ADDataStore.sqlitedb'),
    'knowCincept':('KnowledgeC', '*/CoreDuet/Knowledge/knowledgeC.db'),
    'knowCusage':('KnowledgeC', '*/CoreDuet/Knowledge/knowledgeC.db'),
    'knowCact':('KnowledgeC', '*/CoreDuet/Knowledge/knowledgeC.db'),
    'knowCinfocus':('KnowledgeC', '*/CoreDuet/Knowledge/knowledgeC.db'),
    'knowCbatlvl':('KnowledgeC', '*/CoreDuet/Knowledge/knowledgeC.db'),
    'knowClocked':('KnowledgeC', '*/CoreDuet/Knowledge/knowledgeC.db'),
    'knowCplugged':('KnowledgeC', '*/CoreDuet/Knowledge/knowledgeC.db'),
    'knowCsiri':('KnowledgeC', '*/CoreDuet/Knowledge/knowledgeC.db'),
    'knowCnotes':('KnowledgeC', '*/CoreDuet/Knowledge/knowledgeC.db'),
    'knowCactivitylvl':('KnowledgeC', '*/CoreDuet/Knowledge/knowledgeC.db'),
    'knowCappact':('KnowledgeC', '*/CoreDuet/Knowledge/knowledgeC.db'),
    'knowCappactcal':('KnowledgeC', '*/CoreDuet/Knowledge/knowledgeC.db'),
    'knowCappactsafari':('KnowledgeC', '*/CoreDuet/Knowledge/knowledgeC.db'),
    'knowCinstall':('KnowledgeC', '*/CoreDuet/Knowledge/knowledgeC.db'),
    'knowClocation':('KnowledgeC', '*/CoreDuet/Knowledge/knowledgeC.db'),
    'knowCappshortcut':('KnowledgeC', '*/CoreDuet/Knowledge/knowledgeC.db'),
    'knowCwebusage':('KnowledgeC', '*/CoreDuet/Knowledge/knowledgeC.db'),
    'knowCbluetooth':('KnowledgeC', '*/CoreDuet/Knowledge/knowledgeC.db'),
    'knowCmediaplaying':('KnowledgeC', '*/CoreDuet/Knowledge/knowledgeC.db'),
    'knowCcarplaycon':('KnowledgeC', '*/CoreDuet/Knowledge/knowledgeC.db'),
    'knowCinferredmotion':('KnowledgeC', '*/CoreDuet/Knowledge/knowledgeC.db'),
    'knowCbacklit':('KnowledgeC', '*/CoreDuet/Knowledge/knowledgeC.db'),
    'knowCorientation':('KnowledgeC', '*/CoreDuet/Knowledge/knowledgeC.db'),
    'knowCwatchnear':('KnowledgeC', '*/CoreDuet/Knowledge/knowledgeC.db'),
    'knowCdisksub':('KnowledgeC', '*/CoreDuet/Knowledge/knowledgeC.db'),
    'knowCsafari':('KnowledgeC', '*/CoreDuet/Knowledge/knowledgeC.db'),
    'knowCdonotdisturb':('KnowledgeC', '*/CoreDuet/Knowledge/knowledgeC.db'),
    'knowCuserwaking':('KnowledgeC', '*/CoreDuet/Knowledge/knowledgeC.db'),
    'knowCwidget':('KnowledgeC', '*/CoreDuet/Knowledge/knowledgeC.db'),
    'powerlogWifiprop':('Powerlog', '**/CurrentPowerlog.PLSQL'),
    'powerlogVolumePercentage':('Powerlog', '**/CurrentPowerlog.PLSQL'),
    'powerlogTorch':('Powerlog', '**/CurrentPowerlog.PLSQL'),
    'powerlogVideo':('Powerlog', '**/CurrentPowerlog.PLSQL'),
    'powerlogTimezone':('Powerlog', '**/CurrentPowerlog.PLSQL'),
    'powerlogAggnotifications':('Powerlog', '**/CurrentPowerlog.PLSQL'),
    'powerlogAggbulletins':('Powerlog', '**/CurrentPowerlog.PLSQL'),
    'powerlogPushreceived':('Powerlog', '**/CurrentPowerlog.PLSQL'),
    'powerlogProcessdatausage':('Powerlog', '**/CurrentPowerlog.PLSQL'),
    'powerlogPaireddevconf':('Powerlog', '**/CurrentPowerlog.PLSQL'),
    'powerlogLocuseapp':('Powerlog', '**/CurrentPowerlog.PLSQL'),
    'powerlogAirdrop':('Powerlog', '**/CurrentPowerlog.PLSQL'),
    'powerlogAudio':('Powerlog', '**/CurrentPowerlog.PLSQL'),
    'powerlogDeletedapps':('Powerlog', '**/CurrentPowerlog.PLSQL'),
    'powerlogAppinfo':('Powerlog', '**/CurrentPowerlog.PLSQL'),
    'powerlogBackupinfo':('Powerlog', '**/CurrentPowerlog.PLSQL'),
    'powerlogLightplug':('Powerlog', '**/CurrentPowerlog.PLSQL'),
    'healthDistance':('Health Data', '**/healthdb_secure.sqlite'),
    'healthEcg':('Health Data', '**/healthdb_secure.sqlite'),
    'healthFlights':('Health Data', '**/healthdb_secure.sqlite'),
    'healthHr':('Health Data', '**/healthdb_secure.sqlite'),
    'healthStandup':('Health Data', '**/healthdb_secure.sqlite'),
    'healthWeight':('Health Data', '**/healthdb_secure.sqlite'),
    'healthCadence':('Health Data', '**/healthdb_secure.sqlite'),
    'healthElevation':('Health Data', '**/healthdb_secure.sqlite'),
    'healthWorkoutGen':('Health Data', '**/healthdb_secure.sqlite'),
    'dataArk':('IOS Build', '**/Library/Lockdown/data_ark.plist'),
    'applicationstate':('Installed Apps', '**/applicationState.db'),
    'accs':('Accounts', '**/Accounts3.sqlite'),
    'confaccts':('Accounts', '**/com.apple.accounts.exists.plist'),
    'callHistory':('Call logs', '**/CallHistory.storedata'),
    'conDev':('Connected to', '**/iTunes_Control/iTunes/iTunesPrefs'),
    'coreDuetAirplane':('CoreDuet', '*/coreduetd.db'),
    'coreDuetLock':('CoreDuet', '*/coreduetd.db'),
    'coreDuetPlugin':('CoreDuet', '*/coreduetd.db'),
    'safariHistory':('Safari Browser', '*/History.db'),
    'safariWebsearch':('Safari Browser', '**/Safari/History.db'),
    'queryPredictions':('SMS & iMessage', '**/query_predictions.db'),
    'dhcpl':('DHCP', '**private/var/db/dhcpclient/leases/en*'),
    'dhcphp':('DHCP', '**private/var/db/dhcpd_leases*'),
    'dataUsageA':('Data Usage', '**/DataUsage.sqlite'), 
    'dataUsageB':('Data Usage', '**/DataUsage-watch.sqlite'),
    'dataUsageProcessA':('Data Usage', '**/DataUsage-watch.sqlite'),
    'dataUsageProcessB':('Data Usage', '**/DataUsage.sqlite'),
    'mobileInstall':('Mobile Installation Logs', '**/mobile_installation.log.*'), 
    'sms':('SMS & iMessage', '**/sms.db'),
    'iconsScreen':('iOS Screens', '**/SpringBoard/IconState.plist'),
    'webClips':('iOS Screens', '*WebClips/*.webclip/*'),
    'notificationsXI':('Notifications', '*PushStore*'),
    'notificationsXII':('Notifications', '*private/var/mobile/Library/UserNotifications*'),
    'celWireless':('Cellular Wireless', '*wireless/Library/Preferences/com.apple.*'),
    'mailprotect':('iOS Mail', '**private/var/mobile/Library/Mail/* Index*'),
    'locationDparkedhistorical':('Locations', '**/Local.sqlite'),
    'locationDparked':('Locations', '**/Local.sqlite'),
    'screentimeGenerichour':('Screentime', '**/RMAdminStore-Local.sqlite'),
    'screentimeTimeditems':('Screentime', '**/RMAdminStore-Local.sqlite'),
    'screentimeCounteditems':('Screentime', '**/RMAdminStore-Local.sqlite'),
    'bluetoothPaired':('Bluetooth', '**/Library/Database/com.apple.MobileBluetooth.ledevices.paired.db'),
    'bluetoothOther':('Bluetooth', '**/Library/Database/com.apple.MobileBluetooth.ledevices.other.db'),
    'locationDcellloc':('Locations', '**/cache_encryptedB.db'),
    'locationDappharvest':('Locations', '**/cache_encryptedB.db'),
    'locationDwifilocB':('Locations', '**/cache_encryptedB.db'),
    'locationDlteloc':('Locations', '**/cache_encryptedB.db'),
    'locationDsteps':('LocationD', '**/cache_encryptedC.db'),
    'locationDcdmaloc1':('Locations', '**/cache_encryptedB.db'),
    'calendarAll':('Calendar', '**/Calendar.sqlitedb'),
    'photosMetadata':('Photos', '**/Photos.sqlite'),
    'systemVersion':('Device Info', '**/SystemVersion.plist'),
    'mobileActivationLogs':('Mobile Activation Logs', '**/mobileactivationd.log*'),
    'iCloudWifi':('Wifi Connections', '**/com.apple.wifid.plist'),
    'mobileBackup':('Mobile Backup', '*/Preferences/com.apple.MobileBackup.plist'),
    'wifi':('Wifi Connections', '**/com.apple.wifi.plist'),
    'mobileContainerManager':('Mobile Container Manager', '**/containermanagerd.log.*'),
    'appUpdates':('App Updates', '**/AppUpdates.sqlitedb'),
    'appConduit':('App Conduit', '**/AppConduit.log.*'),
    'mediaLibrary':('Media Library', '**/Medialibrary.sqlitedb'),
    'applicationstate':('Installed Apps', '**/applicationState.db'),
    'geodMapTiles': ('Geolocation', '**/MapTiles.sqlitedb'),
    'geodPDPlaceCache': ('Geolocation', '**/PDPlaceCache.db'),
    'geodApplications': ('Geolocation', '**/AP.db')
    }

#    Artifacts take long to run. Useful in specific situations only.
#    'aggDict':('Aggregate Dictionary', '*/AggregateDictionary/ADDataStore.sqlitedb')
#    'aggDictScalars':('Aggregate Dictionary', '*/AggregateDictionary/ADDataStore.sqlitedb')
#    'journalStrings':('SQLite Journaling', '**/*-journal')
#    'walStrings':('SQLite Journaling - Strings', '**/*-wal')
'''

slash = '\\' if is_platform_windows() else '/'

def process_artifact(files_found, artifact_func, artifact_name, seeker, report_folder_base):
    ''' Perform the common setup for each artifact, ie, 
        1. Create the report folder for it
        2. Fetch the method (function) and call it
        3. Wrap processing function in a try..except block

        Args:
            files_found: list of files that matched regex

            artifact_func: method to call

            artifact_name: Pretty name of artifact

            seeker: FileSeeker object to pass to method
    '''
    
    logfunc('{} [{}] artifact executing'.format(artifact_name, artifact_func))
    report_folder = os.path.join(report_folder_base, artifact_name) + slash
    try:
        if os.path.isdir(report_folder):
            pass
        else:
            os.makedirs(report_folder)
    except Exception as ex:
        logfunc('Error creating {} report directory at path {}'.format(artifact_name, report_folder))
        logfunc('Reading {} artifact failed!'.format(artifact_name))
        logfunc('Error was {}'.format(str(ex)))
        return
    try:
        method = globals()['get_' + artifact_func]
        method(files_found, report_folder, seeker)
    except Exception as ex:
        logfunc('Reading {} artifact had errors!'.format(artifact_name))
        logfunc('Error was {}'.format(str(ex)))
        logfunc('Exception Traceback: {}'.format(traceback.format_exc()))
        return

    logfunc('{} [{}] artifact completed'.format(artifact_name, artifact_func))<|MERGE_RESOLUTION|>--- conflicted
+++ resolved
@@ -143,13 +143,10 @@
 from scripts.artifacts.discordJson import get_discordJson
 from scripts.artifacts.discordAcct import get_discordAcct
 from scripts.artifacts.discordManifest import get_discordManifest
-<<<<<<< HEAD
 from scripts.artifacts.filesAppsm import get_filesAppsm
 from scripts.artifacts.filesAppsdb import get_filesAppsdb
 from scripts.artifacts.filesAppsclient import get_filesAppsclient
-=======
 from scripts.artifacts.icloudSharedalbums import get_icloudSharedalbums
->>>>>>> 060b3792
 
 from scripts.ilapfuncs import *
 
@@ -231,15 +228,11 @@
             'discordJson': ('Discord', '*/com.hammerandchisel.discord/fsCachedData/*'),
             'discordAcct': ('Discord', '*/var/mobile/Containers/Data/Application/*/Documents/mmkv/mmkv.default'),
             'discordManifest': ('Discord', '*/private/var/mobile/Containers/Data/Application/*/Documents/RCTAsyncLocalStorage_V1/manifest.json'),
-<<<<<<< HEAD
             'filesAppsm': ('Files App', '*private/var/mobile/Containers/Shared/AppGroup/*/smartfolders.db*'),
             'filesAppsdb': ('Files App', '*private/var/mobile/Library/Application Support/CloudDocs/session/db/server.db*'),
             'filesAppsclient': ('Files App', '*private/var/mobile/Library/Application Support/CloudDocs/session/db/client.db*'),
-=======
-            #'icloudSharedalbums': ('iCloud Shared Albums', '*/PhotoCloudSharingData/*')
             'icloudSharedalbums': ('iCloud Shared Albums', '*/private/var/mobile/Media/PhotoData/PhotoCloudSharingData/*'),
             
->>>>>>> 060b3792
             }
 
 '''
