# To add a new artifact module, import it here as shown below:
#     from scripts.artifacts.fruitninja import get_fruitninja
# Also add the grep search for that module using the same name
# to the 'tosearch' data structure.

import traceback

from time import process_time, gmtime, strftime
from scripts.artifacts.accs import get_accs
from scripts.artifacts.addressBook import get_addressBook
from scripts.artifacts.aggDict import get_aggDict
from scripts.artifacts.aggDictScalars import get_aggDictScalars
from scripts.artifacts.aggDictpasscode import get_aggDictpasscode
from scripts.artifacts.aggDictpasscodetype import get_aggDictpasscodetype
from scripts.artifacts.alarms import get_alarms
from scripts.artifacts.appConduit import get_appConduit
from scripts.artifacts.appGrouplisting import get_appGrouplisting
from scripts.artifacts.appItunesmeta import get_appItunesmeta
from scripts.artifacts.appSnapshots import get_applicationSnapshots
from scripts.artifacts.appleMapsApplication import get_appleMapsApplication
from scripts.artifacts.appleMapsGroup import get_appleMapsGroup
from scripts.artifacts.appleWifiPlist import get_appleWifiPlist
from scripts.artifacts.applewalletTransactions import get_applewalletTransactions
from scripts.artifacts.applicationstate import get_applicationstate
from scripts.artifacts.bluetooth import get_bluetooth
from scripts.artifacts.cacheRoutesGmap import get_cacheRoutesGmap
from scripts.artifacts.calendarAll import get_calendarAll
from scripts.artifacts.callHistory import get_callHistory
from scripts.artifacts.celWireless import get_celWireless
from scripts.artifacts.cloudkitNoteSharing import get_cloudkitNoteSharing
from scripts.artifacts.cloudkitParticipants import get_cloudkitParticipants
from scripts.artifacts.conDev import get_conDev
from scripts.artifacts.confaccts import get_confaccts
from scripts.artifacts.coreDuetAirplane import get_coreDuetAirplane
from scripts.artifacts.coreDuetLock import get_coreDuetLock
from scripts.artifacts.coreDuetPlugin import get_coreDuetPlugin
from scripts.artifacts.dataArk import get_dataArk
from scripts.artifacts.dataUsageA import get_dataUsageA
from scripts.artifacts.dataUsageB import get_dataUsageB
from scripts.artifacts.dataUsageProcessA import get_dataUsageProcessA
from scripts.artifacts.dataUsageProcessB import get_dataUsageProcessB
from scripts.artifacts.deviceActivator import get_deviceActivator
from scripts.artifacts.dhcphp import get_dhcphp
from scripts.artifacts.dhcpl import get_dhcpl
from scripts.artifacts.discordAcct import get_discordAcct
from scripts.artifacts.discordJson import get_discordJson
from scripts.artifacts.discordManifest import get_discordManifest
from scripts.artifacts.filesAppsclient import get_filesAppsclient
from scripts.artifacts.filesAppsdb import get_filesAppsdb
from scripts.artifacts.filesAppsm import get_filesAppsm
from scripts.artifacts.geodApplications import get_geodApplications
from scripts.artifacts.geodMapTiles import get_geodMapTiles
from scripts.artifacts.geodPDPlaceCache import get_geodPDPlaceCache
from scripts.artifacts.healthAll import get_healthAll
from scripts.artifacts.icloudMeta import get_icloudMeta
from scripts.artifacts.iCloudWifi import get_iCloudWifi
from scripts.artifacts.icloudSharedalbums import get_icloudSharedalbums
from scripts.artifacts.iconsScreen import get_iconsScreen
from scripts.artifacts.interactionCcontacts import get_interactionCcontacts
from scripts.artifacts.keyboardAppUsage import get_keyboardAppUsage
from scripts.artifacts.keyboardLexicon import get_keyboardLexicon
from scripts.artifacts.kikMessages import get_kikMessages
from scripts.artifacts.knowCall import get_knowCall
from scripts.artifacts.lastBuild import get_lastBuild, get_iTunesBackupInfo
from scripts.artifacts.locationDallB import get_locationDallB
from scripts.artifacts.locationDparked import get_locationDparked
from scripts.artifacts.locationDparkedhistorical import get_locationDparkedhistorical
from scripts.artifacts.locationDsteps import get_locationDsteps
from scripts.artifacts.mailprotect import get_mailprotect
from scripts.artifacts.mediaLibrary import get_mediaLibrary
from scripts.artifacts.medicalID import get_medicalID
from scripts.artifacts.mobileActivationLogs import get_mobileActivationLogs
from scripts.artifacts.mobileBackup import get_mobileBackup
from scripts.artifacts.mobileContainerManager import get_mobileContainerManager
from scripts.artifacts.mobileInstall import get_mobileInstall
from scripts.artifacts.notes import get_notes
from scripts.artifacts.notificationsXI import get_notificationsXI
from scripts.artifacts.notificationsXII import get_notificationsXII
from scripts.artifacts.ooklaSpeedtestData import get_ooklaSpeedtestData
from scripts.artifacts.photosMetadata import get_photosMetadata
from scripts.artifacts.powerlogAll import get_powerlogAll
from scripts.artifacts.powerlogGZ import get_powerlogGZ
from scripts.artifacts.queryPredictions import get_queryPredictions
from scripts.artifacts.routineDCloud import get_routineDCloud
from scripts.artifacts.routineDLocationsLocal import get_routineDLocationsLocal
from scripts.artifacts.routineDlocations import get_routineDlocations
from scripts.artifacts.safariBookmarks import get_safariBookmarks
from scripts.artifacts.safariHistory import get_safariHistory
from scripts.artifacts.safariRecentWebSearches import get_safariRecentWebSearches
from scripts.artifacts.safariTabs import get_safariTabs
from scripts.artifacts.safariWebsearch import get_safariWebsearch
from scripts.artifacts.screentimeAll import get_screentimeAll
from scripts.artifacts.sms import get_sms
from scripts.artifacts.tileApp import get_tileApp
from scripts.artifacts.tileAppDb import get_tileAppDb
from scripts.artifacts.tileAppDisc import get_tileAppDisc
from scripts.artifacts.discordJson import get_discordJson
from scripts.artifacts.discordAcct import get_discordAcct
from scripts.artifacts.discordManifest import get_discordManifest
from scripts.artifacts.filesAppsm import get_filesAppsm
from scripts.artifacts.filesAppsdb import get_filesAppsdb
from scripts.artifacts.filesAppsclient import get_filesAppsclient
from scripts.artifacts.icloudSharedalbums import get_icloudSharedalbums
from scripts.artifacts.appGrouplisting import get_appGrouplisting
from scripts.artifacts.deviceActivator import get_deviceActivator
from scripts.artifacts.kikMessages import get_kikMessages
from scripts.artifacts.appItunesmeta import get_appItunesmeta
from scripts.artifacts.cloudkitParticipants import get_cloudkitParticipants
from scripts.artifacts.cloudkitNoteSharing import get_cloudkitNoteSharing
from scripts.artifacts.applewalletTransactions import get_applewalletTransactions
from scripts.artifacts.walStrings import get_walStrings
from scripts.artifacts.webClips import get_webClips
from scripts.artifacts.tcc import get_tcc
from scripts.artifacts.tileAppNetDb import get_tileAppNetDb
from scripts.artifacts.walStrings import get_walStrings
from scripts.artifacts.webClips import get_webClips
from scripts.artifacts.reminders import get_reminders
from scripts.artifacts.voiceTriggers import get_voiceTriggers
from scripts.artifacts.voiceRecordings import get_voiceRecordings

from scripts.ilapfuncs import *

# GREP searches for each module
# Format is Key='modulename', Value=Tuple('Module Pretty Name', 'regex term')
#   regex_term can be a string or a list/tuple of strings
# Here modulename must match the get_xxxxxx function name for that module. 
# For example: If modulename='profit', function name must be get_profit(..)
# Don't forget to import the module above!!!!


tosearch = {'lastBuild': ('IOS Build', '*LastBuildInfo.plist'),
            'accs': ('Accounts', '**/Accounts3.sqlite'),
            'addressBook': ('Address Book', '**/AddressBook.sqlitedb'),
            'aggDictpasscode': ('Aggregate Dictionary', '*/AggregateDictionary/ADDataStore.sqlitedb'),
            'aggDictpasscodetype': ('Aggregate Dictionary', '*/AggregateDictionary/ADDataStore.sqlitedb'),
            'alarms': ('Alarms', '*private/var/mobile/Library/Preferences/com.apple.mobiletimerd.plist'),
            'appConduit': ('App Conduit', '**/AppConduit.log.*'),
            'appGrouplisting': ('Installed Apps', ('*/private/var/mobile/Containers/Shared/AppGroup/*/*.metadata.plist', '**/PluginKitPlugin/*.metadata.plist')),
            'appItunesmeta': ('Installed Apps', ('**/iTunesMetadata.plist', '**/BundleMetadata.plist')),
            'appleMapsApplication': ('Locations', '**/Data/Application/*/Library/Preferences/com.apple.Maps.plist'),
            'appleMapsGroup': ('Locations', '**/Shared/AppGroup/*/Library/Preferences/group.com.apple.Maps.plist'),
            'applewalletTransactions': ('Apple Wallet', '**/passes23.sqlite'),
            'appleWifiPlist': ('Wifi Connections', ('**/com.apple.wifi.plist', '**/com.apple.wifi-networks.plist.backup', '**/com.apple.wifi.known-networks.plist', '**/com.apple.wifi-private-mac-networks.plist')),
            'applicationSnapshots': ('Installed Apps', ('**/Library/Caches/Snapshots/*', '**/SplashBoard/Snapshots/*')),
            'applicationstate': ('Installed Apps', '**/applicationState.db'),
            'bluetooth': ('Bluetooth', '**/com.apple.MobileBluetooth.*'),
            'cacheRoutesGmap': ('Locations', '**/Library/Application Support/CachedRoutes/*.plist'),
            'calendarAll': ('Calendar', '**/Calendar.sqlitedb'),
            'callHistory': ('Call logs', '**/CallHistory.storedata'),
            'celWireless': ('Cellular Wireless', '*wireless/Library/Preferences/com.apple.*'),
            'cloudkitNoteSharing': ('Cloudkit', '*NoteStore.sqlite*'),
            'cloudkitParticipants': ('Cloudkit', '*NoteStore.sqlite*'),
            'conDev': ('Connected to', '**/iTunes_Control/iTunes/iTunesPrefs'),
            'confaccts': ('Accounts', '**/com.apple.accounts.exists.plist'),
            'coreDuetAirplane': ('CoreDuet', '**/coreduetd.db'),
            'coreDuetLock': ('CoreDuet', '**/coreduetd.db'),
            'coreDuetPlugin': ('CoreDuet', '**/coreduetd.db'),
            'dataArk': ('IOS Build', '**/Library/Lockdown/data_ark.plist'),
            'dataUsageA': ('Data Usage', '**/DataUsage.sqlite'),
            'dataUsageB': ('Data Usage', '**/DataUsage-watch.sqlite'),
            'dataUsageProcessA': ('Data Usage', '**/DataUsage-watch.sqlite'),
            'dataUsageProcessB': ('Data Usage', '**/DataUsage.sqlite'),
            'deviceActivator': ('IOS Build', '*private/var/mobile/Library/Logs/mobileactivationd/ucrt_oob_request.txt'),
            'dhcphp': ('DHCP', '**/private/var/db/dhcpd_leases*'),
            'dhcpl': ('DHCP', '**/private/var/db/dhcpclient/leases/en*'),
            'discordAcct': ('Discord', '*/var/mobile/Containers/Data/Application/*/Documents/mmkv/mmkv.default'),
            'discordJson': ('Discord', '*/com.hammerandchisel.discord/fsCachedData/*'),
            'discordManifest': ('Discord', '*/private/var/mobile/Containers/Data/Application/*/Documents/RCTAsyncLocalStorage_V1/manifest.json'),
            'filesAppsclient': ('Files App', '*private/var/mobile/Library/Application Support/CloudDocs/session/db/client.db*'),
            'filesAppsdb': ('Files App', '*private/var/mobile/Library/Application Support/CloudDocs/session/db/server.db*'),
            'filesAppsm': ('Files App', '*private/var/mobile/Containers/Shared/AppGroup/*/smartfolders.db*'),
            'geodApplications': ('Geolocation', '**/AP.db'),
            'geodMapTiles': ('Geolocation', '**/MapTiles.sqlitedb'),
            'geodPDPlaceCache': ('Geolocation', '**/PDPlaceCache.db'),
            'healthAll': ('Health Data', '**/healthdb_secure.sqlite'),
<<<<<<< HEAD
            'icloudMeta': ('iCloud Returns', '*/iclouddrive/Metadata.txt'),
=======
            'icloudSharedalbums': ('iCloud Shared Albums', '*/private/var/mobile/Media/PhotoData/PhotoCloudSharingData/*'),
>>>>>>> 7ead28b9
            'iCloudWifi': ('Wifi Connections', '**/com.apple.wifid.plist'),
            'iconsScreen': ('iOS Screens', '**/SpringBoard/IconState.plist'),
            'interactionCcontacts': ('InteractionC', '**/interactionC.db'),
            'keyboardAppUsage': ('Keyboard Application Usage', '*/private/var/mobile/Library/Keyboard/app_usage_database.plist'),
            'keyboardLexicon': ('Keyboard Dynamic Lexicon', '*/private/var/mobile/Library/Keyboard/*-dynamic.lm/dynamic-lexicon.dat'),
            'kikMessages': ('Kik', '**/kik.sqlite*'),
            'knowCall': ('KnowledgeC', '**/CoreDuet/Knowledge/knowledgeC.db'),
            'locationDallB': ('Locations', '**/cache_encryptedB.db'),
            'locationDparked': ('Locations', '**/Local.sqlite'),
            'locationDparkedhistorical': ('Locations', '**/Local.sqlite'),
            'mailprotect': ('iOS Mail', '**/private/var/mobile/Library/Mail/* Index*'),
            'mediaLibrary': ('Media Library', '**/Medialibrary.sqlitedb'),
            'medicalID': ('Medical ID', '*/private/var/mobile/Library/MedicalID/MedicalIDData.archive'),
            'mobileActivationLogs': ('Mobile Activation Logs', '**/mobileactivationd.log*'),
            'mobileBackup': ('Mobile Backup', '*/Preferences/com.apple.MobileBackup.plist'),
            'mobileContainerManager': ('Mobile Container Manager', '**/containermanagerd.log.*'),
            'mobileInstall': ('Mobile Installation Logs', '**/mobile_installation.log.*'),
            'notes': ('Notes', '*/NoteStore.sqlite*'),
            'notificationsXI': ('Notifications', '*PushStore*'),
            'notificationsXII': ('Notifications', '*private/var/mobile/Library/UserNotifications*'),
            'ooklaSpeedtestData': ('Applications', '**/speedtest.sqlite*'),
            'photosMetadata': ('Photos', '**/Photos.sqlite'),
            'powerlogAll': ('Powerlog', '**/CurrentPowerlog.PLSQL'),
            'powerlogGZ': ('Powerlog Backups', '**/Library/BatteryLife/Archives/powerlog_*.PLSQL.gz'),
            'queryPredictions': ('SMS & iMessage', '**/query_predictions.db'),
            'reminders': ('Reminders', '**/Reminders/Container_v1/Stores/*.sqlite*'),
            'routineDCloud': ('Locations', '**/Library/Caches/com.apple.routined/Cloud-V2.sqlite*'),
            'routineDlocations': ('Locations', '**/com.apple.routined/Cache.sqlite*'),
            'routineDLocationsLocal': ('Locations', '**/private/var/mobile/Library/Caches/com.apple.routined/Local.sqlite*'),
            'safariBookmarks': ('Safari Browser', '**/Safari/Bookmarks.db'),
            'safariHistory': ('Safari Browser', '**/Safari/History.db'),
            'safariRecentWebSearches': ('Safari Browser', '**/Library/Preferences/com.apple.mobilesafari.plist'),
            'safariTabs': ('Safari Browser', '**/Safari/BrowserState.db'),
            'safariWebsearch': ('Safari Browser', '**/Safari/History.db'),
            'screentimeAll': ('Screentime', '**/RMAdminStore-Local.sqlite'),
            'sms': ('SMS & iMessage', '**/sms.db'),
            'tcc': ('App Permissions', '*TCC.db*'),
            'tileApp': ('Locations', '*private/var/mobile/Containers/Data/Application/*/Library/log/com.thetileapp.tile*'),
            'tileAppDb': ('Locations', '*private/var/mobile/Containers/Shared/AppGroup/*/com.thetileapp.tile-TileNetworkDB.sqlite*'),
            'tileAppDisc': ('Accounts','*/private/var/mobile/Containers/Shared/AppGroup/*/com.thetileapp.tile-DiscoveredTileDB.sqlite*'),
            'tileAppNetDb': ('Accounts', '*/private/var/mobile/Containers/Shared/AppGroup/*/com.thetileapp.tile-TileNetworkDB.sqlite*'),
            'voiceRecordings': ('Voice-Recordings', ('**/Recordings/*.composition/manifest.plist', '**/Recordings/*.m4a')),
            'voiceTriggers': ('Voice-Triggers', ('**/td/audio/*.json', '**/td/audio/*.wav')),
            'walStrings': ('SQLite Journaling', ('**/*-wal', '**/*-journal')),
            'webClips': ('iOS Screens', '*WebClips/*.webclip/*'),
            # 'appUpdates':('App Updates', '**/AppUpdates.sqlitedb'),
            # 'systemVersion':('Device Info', '**/SystemVersion.plist'),
            }

'''
#    Artifacts take long to run. Useful in specific situations only.
#    'aggDict':('Aggregate Dictionary', '*/AggregateDictionary/ADDataStore.sqlitedb')
#    'aggDictScalars':('Aggregate Dictionary', '*/AggregateDictionary/ADDataStore.sqlitedb')
'''

slash = '\\' if is_platform_windows() else '/'


def process_artifact(files_found, artifact_func, artifact_name, seeker, report_folder_base):
    ''' Perform the common setup for each artifact, ie, 
        1. Create the report folder for it
        2. Fetch the method (function) and call it
        3. Wrap processing function in a try..except block

        Args:
            files_found: list of files that matched regex

            artifact_func: method to call

            artifact_name: Pretty name of artifact

            seeker: FileSeeker object to pass to method
    '''
    start_time = process_time()
    logfunc('{} [{}] artifact executing'.format(artifact_name, artifact_func))
    report_folder = os.path.join(report_folder_base, artifact_name) + slash
    try:
        if os.path.isdir(report_folder):
            pass
        else:
            os.makedirs(report_folder)
    except Exception as ex:
        logfunc('Error creating {} report directory at path {}'.format(artifact_name, report_folder))
        logfunc('Reading {} artifact failed!'.format(artifact_name))
        logfunc('Error was {}'.format(str(ex)))
        return
    try:
        method = globals()['get_' + artifact_func]
        method(files_found, report_folder, seeker)
    except Exception as ex:
        logfunc('Reading {} artifact had errors!'.format(artifact_name))
        logfunc('Error was {}'.format(str(ex)))
        logfunc('Exception Traceback: {}'.format(traceback.format_exc()))
        return

    end_time = process_time()
    run_time_secs = end_time - start_time
    # run_time_HMS = strftime('%H:%M:%S', gmtime(run_time_secs))
    logfunc('{} [{}] artifact completed in time {} seconds'.format(artifact_name, artifact_func, run_time_secs))<|MERGE_RESOLUTION|>--- conflicted
+++ resolved
@@ -173,11 +173,8 @@
             'geodMapTiles': ('Geolocation', '**/MapTiles.sqlitedb'),
             'geodPDPlaceCache': ('Geolocation', '**/PDPlaceCache.db'),
             'healthAll': ('Health Data', '**/healthdb_secure.sqlite'),
-<<<<<<< HEAD
             'icloudMeta': ('iCloud Returns', '*/iclouddrive/Metadata.txt'),
-=======
             'icloudSharedalbums': ('iCloud Shared Albums', '*/private/var/mobile/Media/PhotoData/PhotoCloudSharingData/*'),
->>>>>>> 7ead28b9
             'iCloudWifi': ('Wifi Connections', '**/com.apple.wifid.plist'),
             'iconsScreen': ('iOS Screens', '**/SpringBoard/IconState.plist'),
             'interactionCcontacts': ('InteractionC', '**/interactionC.db'),
