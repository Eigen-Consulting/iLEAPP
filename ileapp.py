--- conflicted
+++ resolved
@@ -432,19 +432,12 @@
             for artifact_search_regex in search_regexes:
                 found = seeker.search(artifact_search_regex)
                 if not found:
-<<<<<<< HEAD
                     if plugin.name == 'logarchive' and extracttype != 'fs' and extracttype != 'file':
-                        logarchive_seeker = FileSeekerDir(os.path.dirname(input_path), out_params.data_folder)
-                        found = logarchive_seeker.search(artifact_search_regex)
-                        files_found.extend(found)
-=======
-                    if plugin.name == 'logarchive' and extracttype != 'fs':
                         src = os.path.join(os.path.dirname(input_path), "logarchive.json")
                         dst = os.path.join(out_params.data_folder, "logarchive.json")
                         if os.path.exists(src):
                             copyfile(src, dst)
                             files_found.append(dst)
->>>>>>> b14e3aea
                     log.write(f'<ul><li>No file found for regex <i>{artifact_search_regex}</i></li></ul>')
                 else:
                     log.write(f'<ul><li>{len(found)} {"files" if len(found) > 1 else "file"} for regex <i>{artifact_search_regex}</i> located at:')
